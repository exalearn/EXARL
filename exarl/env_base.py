import json, os, sys
from abc import ABC, abstractmethod

class ExaEnv(ABC):
    def __init__(self, **kwargs):

        ## Locationn to save results
        ## TODO: Need to add MPI subdirectories
        self.results_dir = ''
        
        ## TODO: Use relative path not absolute
        self.base_dir = os.path.dirname(__file__)
        print(self.base_dir)
        for key, value in kwargs.items():
            if key == 'env_cfg':
                self.env_cfg = value
            else:
                self.env_cfg = os.path.join(dirname, '../envs/env_vault/env_cfg/env_setup.json')

        with open(self.env_cfg) as json_file:
            env_data = json.load(json_file)

        ## TODO: Add any MPI parameters
        self.mpi_child_spawn_per_parent = int(env_data['mpi_child_spawn_per_parent']) if 'mpi_child_spawn_per_parent' in env_data.keys() else 0

        ## TODO: Add any OMP parameters
        self.omp_thread = int(env_data['omp_thread']) if 'omp_thread' in env_data.keys() else 1

        ## TODO: Add any GPU parameters


<<<<<<< HEAD
        ## TODO: executable 
        if(self.mpi_child_spawn_per_parent > 0):
            # defaults to running toy example of computing PI
            self.worker = (env_data['worker_app']).lower() if 'worker_app' in env_data.keys() else "envs/env_vault/cpi.py"
        else:
            self.worker = None
=======
        ## TODO: exacutable 
        #if(self.num_child_per_parent > 0):
        #    # defaults to running toy example of computing PI
        #    self.worker = (env_data['worker_app']).lower() if 'worker_app' in env_data.keys() else "envs/env_vault/cpi.py"
        #else:
        #    self.worker = None

    def set_results_dir(self,results_dir):
        ''' 
        Default method to save environment specific information 
        '''
        if not os.path.exists(results_dir):
            os.makedirs(results_dir)
        ## Top level directory 
        self.results_dir=results_dir
        
    @abstractmethod
    def step(self, action):
        ''' 
        Required by all ennvironment to be implemented by user 
        '''
        pass

    @abstractmethod
    def reset(self):
        ''' 
        Required by all ennvironment to be implemented by user 
        '''
        pass

>>>>>>> 375792e1
<|MERGE_RESOLUTION|>--- conflicted
+++ resolved
@@ -29,20 +29,13 @@
         ## TODO: Add any GPU parameters
 
 
-<<<<<<< HEAD
         ## TODO: executable 
         if(self.mpi_child_spawn_per_parent > 0):
             # defaults to running toy example of computing PI
             self.worker = (env_data['worker_app']).lower() if 'worker_app' in env_data.keys() else "envs/env_vault/cpi.py"
         else:
             self.worker = None
-=======
-        ## TODO: exacutable 
-        #if(self.num_child_per_parent > 0):
-        #    # defaults to running toy example of computing PI
-        #    self.worker = (env_data['worker_app']).lower() if 'worker_app' in env_data.keys() else "envs/env_vault/cpi.py"
-        #else:
-        #    self.worker = None
+
 
     def set_results_dir(self,results_dir):
         ''' 
@@ -56,15 +49,13 @@
     @abstractmethod
     def step(self, action):
         ''' 
-        Required by all ennvironment to be implemented by user 
+        Required by all environment to be implemented by user 
         '''
         pass
 
     @abstractmethod
     def reset(self):
         ''' 
-        Required by all ennvironment to be implemented by user 
+        Required by all environment to be implemented by user 
         '''
         pass
-
->>>>>>> 375792e1
