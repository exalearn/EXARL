{
    "gamma": 0.75,
    "epsilon": 0.9,
    "epsilon_min": 0.01,
    "epsilon_decay": 0.999,
    "learning_rate": 0.001,
    "batch_size": 5,
    "tau": 0.5,
    "nactions": 10,
    "priority_scale": 0.0,
    "buffer_capacity": 1000,
<<<<<<< HEAD
    "xla": "True"
=======
    "xla": "True",
    "model_type": "MLP"
>>>>>>> 583881dd
}<|MERGE_RESOLUTION|>--- conflicted
+++ resolved
@@ -9,10 +9,6 @@
     "nactions": 10,
     "priority_scale": 0.0,
     "buffer_capacity": 1000,
-<<<<<<< HEAD
-    "xla": "True"
-=======
     "xla": "True",
     "model_type": "MLP"
->>>>>>> 583881dd
 }