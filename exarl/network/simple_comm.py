--- conflicted
+++ resolved
@@ -1,21 +1,6 @@
 from exarl.utils.globals import ExaGlobals
 from exarl.base.comm_base import ExaComm
-<<<<<<< HEAD
-import os
-import numpy as np
-
-import exarl.utils.candleDriver as cd
-workflow = cd.lookup_params('workflow')
-# JS: THIS LOOKS WRONG... WHY IS IT ONLY FOR ASYNC.
-if workflow == 'async':
-    print("Turning mpi4py.rc.threads and mpi4py.rc.recv_mprobe to false!")
-    import mpi4py.rc
-    mpi4py.rc.threads = False
-    mpi4py.rc.recv_mprobe = False
-from mpi4py import MPI
-=======
 from exarl.utils.introspect import introspectTrace
->>>>>>> 583881dd
 
 class ExaSimple(ExaComm):
     """
@@ -190,44 +175,26 @@
             Number of processes per learner comm
         """
 
-<<<<<<< HEAD
-        if MPI.COMM_WORLD.Get_size() == procs_per_env:
-            assert num_learners == 1, "num_learners should be 1 when global comm size == procs_per_env"
-            color = MPI.UNDEFINED
-=======
         if ExaSimple.MPI.COMM_WORLD.Get_size() == procs_per_env:
             assert num_learners == 1, "num_learners should be 1 when global comm size == procs_per_env"
             color = ExaSimple.MPI.UNDEFINED
->>>>>>> 583881dd
             if self.rank == 0:
                 color = 0
             learner_comm = self.comm.Split(color, self.rank)
             agent_comm = self.comm.Split(color, self.rank)
             if self.rank == 0:
-<<<<<<< HEAD
-                learner_comm = ExaSimple(comm=learner_comm)
-                agent_comm = ExaSimple(comm=agent_comm)
-=======
                 learner_comm = ExaSimple(comm=learner_comm, procs_per_env=procs_per_env, num_learners=num_learners)
                 agent_comm = ExaSimple(comm=agent_comm, procs_per_env=procs_per_env, num_learners=num_learners)
->>>>>>> 583881dd
             else:
                 learner_comm = None
                 agent_comm = None
 
             env_color = 0
             env_comm = self.comm.Split(env_color, self.rank)
-<<<<<<< HEAD
-            env_comm = ExaSimple(comm=env_comm)
-        else:
-            # Agent communicator
-            agent_color = MPI.UNDEFINED
-=======
             env_comm = ExaSimple(comm=env_comm, procs_per_env=procs_per_env, num_learners=num_learners)
         else:
             # Agent communicator
             agent_color = ExaSimple.MPI.UNDEFINED
->>>>>>> 583881dd
             if (self.rank < num_learners) or ((self.rank - num_learners) % procs_per_env == 0):
                 agent_color = 0
             agent_comm = self.comm.Split(agent_color, self.rank)
@@ -248,11 +215,7 @@
                 env_comm = None
 
             # Learner communicator
-<<<<<<< HEAD
-            learner_color = MPI.UNDEFINED
-=======
             learner_color = ExaSimple.MPI.UNDEFINED
->>>>>>> 583881dd
             if self.rank < num_learners:
                 learner_color = 0
             learner_comm = self.comm.Split(learner_color, self.rank)
