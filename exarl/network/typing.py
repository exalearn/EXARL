--- conflicted
+++ resolved
@@ -358,20 +358,14 @@
     def get_bool(val, default=False):
         """
         This function turns versions of string true/false into bool
-<<<<<<< HEAD
-=======
-
->>>>>>> 583881dd
+
         Parameters
         ----------
         value : strine
             String to convert
         default : bool, optional
             value to return if conversion fails
-<<<<<<< HEAD
-=======
-
->>>>>>> 583881dd
+
         Returns
         -------
         bool
@@ -379,16 +373,8 @@
         """
         if isinstance(val, bool):
             return val
-<<<<<<< HEAD
-        
+
         bool_map = {"true": True, "True": True, "false": False, "False": False}
         if val in bool_map:
             return bool_map[val]
-        
-=======
-
-        bool_map = {"true": True, "True": True, "false": False, "False": False}
-        if val in bool_map:
-            return bool_map[val]
->>>>>>> 583881dd
         return default