--- conflicted
+++ resolved
@@ -650,11 +650,7 @@
         else:
             lost = 0
             capacity = head[0] - tail[0] + 1
-<<<<<<< HEAD
-        
-=======
-
->>>>>>> 583881dd
+            
         if write:
             self.win.Lock(rank)
             self.win.Accumulate(
