--- conflicted
+++ resolved
@@ -68,10 +68,17 @@
 elif agent == 'A2C-v1':
     register(
         id=agent,
-<<<<<<< HEAD
-=======
-        entry_point='exarl.agents.agent_vault:MLDQN'
+        entry_point='exarl.agents.agent_vault:A2Cvtrace'
     )
+elif agent == 'A2C-v2':
+    register(
+        id=agent,
+        entry_point='exarl.agents.agent_vault:A2Ccontinuous'
+    )
+<< << << < HEAD
+else:
+    print("No agent selected!")
+== == == =
 
 elif agent == 'A2C-v0':
     register(
@@ -82,17 +89,11 @@
 elif agent == 'A2C-v1':
     register(
         id=agent,
->>>>>>> d5065f6f
         entry_point='exarl.agents.agent_vault:A2Cvtrace'
     )
 elif agent == 'A2C-v2':
     register(
         id=agent,
         entry_point='exarl.agents.agent_vault:A2Ccontinuous'
-<<<<<<< HEAD
     )
-else:
-    print("No agent selected!")
-=======
-    )
->>>>>>> d5065f6f
+>>>>>> > d5065f6f841f4c7431f648e003539e121ee0356e