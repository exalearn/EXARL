# Copyright (c) 2020, Jefferson Science Associates, LLC. All Rights Reserved. Redistribution
# and use in source and binary forms, with or without modification, are permitted as a
# licensed user provided that the following conditions are met:
#
# 1. Redistributions of source code must retain the above copyright notice, this
#    list of conditions and the following disclaimer.
# 2. Redistributions in binary form must reproduce the above copyright notice, this
#    list of conditions and the following disclaimer in the documentation and/or other
#    materials provided with the distribution.
# 3. The name of the author may not be used to endorse or promote products derived
#    from this software without specific prior written permission.
#
# This material resulted from work developed under a United States Government Contract.
# The Government retains a paid-up, nonexclusive, irrevocable worldwide license in such
# copyrighted data to reproduce, distribute copies to the public, prepare derivative works,
# perform publicly and display publicly and to permit others to do so.
#
# THIS SOFTWARE IS PROVIDED BY JEFFERSON SCIENCE ASSOCIATES LLC "AS IS" AND ANY EXPRESS
# OR IMPLIED WARRANTIES, INCLUDING, BUT NOT LIMITED TO, THE IMPLIED WARRANTIES OF
# MERCHANTABILITY AND FITNESS FOR A PARTICULAR PURPOSE ARE DISCLAIMED.  IN NO EVENT SHALL
# JEFFERSON SCIENCE ASSOCIATES, LLC OR THE U.S. GOVERNMENT BE LIABLE TO LICENSEE OR ANY
# THIRD PARTES FOR ANY DIRECT, INDIRECT, INCIDENTAL, SPECIAL, EXEMPLARY, OR CONSEQUENTIAL
# DAMAGES (INCLUDING, BUT NOT LIMITED TO, PROCUREMENT OF SUBSTITUTE GOODS OR SERVICES; LOSS
# OF USE, DATA, OR PROFITS; OR BUSINESS INTERRUPTION) HOWEVER CAUSED AND ON ANY THEORY OF
# LIABILITY, WHETHER IN CONTRACT, STRICT LIABILITY, OR TORT (INCLUDING NEGLIGENCE OR
# OTHERWISE) ARISING IN ANY WAY OUT OF THE USE OF THIS SOFTWARE, EVEN IF ADVISED OF THE
# POSSIBILITY OF SUCH DAMAGE.
import numpy as np
import tensorflow as tf
from tensorflow.keras.initializers import RandomUniform
from tensorflow.keras.optimizers import Adam

import exarl
from exarl.utils.globals import ExaGlobals
from exarl.agents.replay_buffers.buffer import Buffer
logger = ExaGlobals.setup_logger(__name__)

from exarl.agents.models.tf_model import Tensorflow_Model

class KerasTD3(exarl.ExaAgent):

    def __init__(self, env, is_learner, **kwargs):
        """ Define all key variables required for all agent """

        self.is_learner = is_learner
        # Get env info
        super().__init__(**kwargs)
        self.env = env

        self.num_states = env.observation_space.shape[0]
        self.num_actions = env.action_space.shape[0]
        self.upper_bound = env.action_space.high
        self.lower_bound = env.action_space.low
        print('upper_bound: ', self.upper_bound)
        print('lower_bound: ', self.lower_bound)

        # Used to update target networks
        self.tau = ExaGlobals.lookup_params('tau')
        self.gamma = ExaGlobals.lookup_params('gamma')

        # Buffer
        self.buffer_capacity = ExaGlobals.lookup_params('buffer_capacity')
        self.batch_size = ExaGlobals.lookup_params('batch_size')
        self.per_buffer = np.ones((self.buffer_capacity, 1))
        self.memory = Buffer.create(observation_space=env.observation_space, action_space=env.action_space)
<<<<<<< HEAD
=======


        # Used to update target networks
        self.tau = ExaGlobals.lookup_params('tau')
        self.gamma = ExaGlobals.lookup_params('gamma')
>>>>>>> 8b691b32

        # Setup Optimizers
        critic_lr = ExaGlobals.lookup_params('critic_lr')
        actor_lr = ExaGlobals.lookup_params('actor_lr')
        self.critic_optimizer1 = Adam(critic_lr, epsilon=1e-08)
        self.critic_optimizer2 = Adam(critic_lr, epsilon=1e-08)
        self.actor_optimizer = Adam(actor_lr, epsilon=1e-08)

        self.hidden_size = 56
        self.layer_std = 1.0 / np.sqrt(float(self.hidden_size))

        # # Setup models
        self.actor  = Tensorflow_Model.create("Actor",
                                              observation_space=env.observation_space,
                                              action_space=env.action_space,
                                              use_gpu=self.is_learner)
        self.critic1 = Tensorflow_Model.create("Critic",
                                              observation_space=env.observation_space,
                                              action_space=env.action_space,
                                              use_gpu=self.is_learner)
        self.critic2 = Tensorflow_Model.create("Critic",
                                              observation_space=env.observation_space,
                                              action_space=env.action_space,
                                              use_gpu=self.is_learner)
        self.target_actor  = Tensorflow_Model.create("Actor",
                                              observation_space=env.observation_space,
                                              action_space=env.action_space,
                                              use_gpu=self.is_learner)
        self.target_critic1 = Tensorflow_Model.create("Critic",
                                              observation_space=env.observation_space,
                                              action_space=env.action_space,
                                              use_gpu=self.is_learner)
        self.target_critic2 = Tensorflow_Model.create("Critic",
                                              observation_space=env.observation_space,
                                              action_space=env.action_space,
                                              use_gpu=self.is_learner)

        self.actor.init_model()
        self.critic1.init_model()
        self.critic2.init_model()
        self.actor.print()
        self.critic1.print()
        self.target_actor.init_model()
        self.target_critic1.init_model()
        self.target_critic2.init_model()

        self.target_actor.set_weights(self.actor.get_weights())
        self.target_critic1.set_weights(self.critic1.get_weights())
        self.target_critic2.set_weights(self.critic2.get_weights())


        # update counting
        self.ntrain_calls = 0
        self.actor_update_freq = 2
        self.critic_update_freq = 1
        self.target_update_freq = 2

        # Not used by agent but required by the learner class
        # self.epsilon = ExaGlobals.lookup_params('epsilon')
        # self.epsilon_min = ExaGlobals.lookup_params('epsilon_min')
        # self.epsilon_decay = ExaGlobals.lookup_params('epsilon_decay')

        logger().info("TD3 buffer capacity {}".format(self.buffer_capacity))
        logger().info("TD3 batch size {}".format(self.batch_size))
        logger().info("TD3 tau {}".format(self.tau))
        logger().info("TD3 gamma {}".format(self.gamma))
        logger().info("TD3 critic_lr {}".format(critic_lr))
        logger().info("TD3 actor_lr {}".format(actor_lr))

    @tf.function
    def train_critic(self, states, actions, rewards, next_states, dones):
        next_actions = self.target_actor(next_states, training=False)
        # Add a little noise
        noise = np.random.normal(0, 0.05, next_actions.shape)
        noise = np.clip(noise, -0.1, 0.1)
        next_actions = next_actions * (1 + noise)
        new_q1 = self.target_critic1([next_states, next_actions], training=False)
        new_q2 = self.target_critic2([next_states, next_actions], training=False)
        new_q = tf.math.minimum(new_q1, new_q2)
        # Bellman equation for the q value
        q_targets = rewards + (1.0 - dones[:,None]) * self.gamma * new_q
        # Critic 1
        with tf.GradientTape() as tape:
            q_values1 = self.critic1([states, actions], training=True)
            td_errors1 = q_values1 - q_targets
            critic_loss1 = tf.reduce_mean(tf.math.square(td_errors1))
        gradient1 = tape.gradient(critic_loss1, self.critic1.trainable_variables)
        self.critic1.optimizer.apply_gradients(zip(gradient1, self.critic1.trainable_variables))

        # Critic 2
        with tf.GradientTape() as tape:
            q_values2 = self.critic2([states, actions], training=True)
            td_errors2 = q_values2 - q_targets
            critic_loss2 = tf.reduce_mean(tf.math.square(td_errors2))
        gradient2 = tape.gradient(critic_loss2, self.critic2.trainable_variables)
        self.critic2.optimizer.apply_gradients(zip(gradient2, self.critic2.trainable_variables))

    @tf.function
    def train_actor(self, states):
        # Use Critic 1
        with tf.GradientTape() as tape:
            actions = self.actor(states, training=True)
            q_value = self.critic1([states, actions], training=True)
            loss = -tf.math.reduce_mean(q_value)
        gradient = tape.gradient(loss, self.actor.trainable_variables)
        self.actor.optimizer.apply_gradients(zip(gradient, self.actor.trainable_variables))

    @tf.function
    def soft_update(self, target_weights, weights):
        for (target_weight, weight) in zip(target_weights, weights):
            target_weight.assign(weight * self.tau + target_weight * (1.0 - self.tau))

    def update(self, state_batch, action_batch, reward_batch, next_state_batch, done_batch):
        if self.ntrain_calls % self.critic_update_freq == 0:
            self.train_critic(state_batch, action_batch, reward_batch, next_state_batch, done_batch)
        if self.ntrain_calls % self.actor_update_freq == 0:
            self.train_actor(state_batch)

    def _convert_to_tensor(self, state_batch, action_batch, reward_batch, next_state_batch, terminal_batch, info_batch):
        state_batch      = tf.convert_to_tensor(state_batch, dtype=tf.float32)
        action_batch     = tf.convert_to_tensor(action_batch, dtype=tf.float32)
        reward_batch     = tf.convert_to_tensor(reward_batch, dtype=tf.float32)
        next_state_batch = tf.convert_to_tensor(next_state_batch, dtype=tf.float32)
        terminal_batch   = tf.convert_to_tensor(terminal_batch, dtype=tf.float32)
        return state_batch, action_batch, reward_batch, next_state_batch, terminal_batch, info_batch

    def generate_data(self):
        state_batch, action_batch, reward_batch, next_state_batch, done_batch, info_batch = \
            self._convert_to_tensor(*self.memory.sample(self.batch_size))
        yield state_batch, action_batch, reward_batch, next_state_batch, done_batch, info_batch

    def train(self, batch):
        """ Method used to train """
        self.ntrain_calls += 1
        self.update(batch[0], batch[1], batch[2], batch[3], batch[4])
        self.update_target()

    def update_target(self):
        if self.ntrain_calls % self.target_update_freq == 0:
            self.soft_update(self.target_actor.variables, self.actor.variables)
            self.soft_update(self.target_critic1.variables, self.critic1.variables)
            self.soft_update(self.target_critic2.variables, self.critic2.variables)

    def action(self, state):
        """ Method used to provide the next action using the target model """
        tf_state = tf.expand_dims(tf.convert_to_tensor(state), 0)
        sampled_actions = tf.squeeze(self.actor(tf_state))
        noise = np.random.normal(0, 0.05, sampled_actions.shape)
        sampled_actions = sampled_actions.numpy() * (1 + noise) + noise*1.e-4
        policy_type = 1

        # We make sure action is within bounds
        legal_action = np.clip(sampled_actions, self.lower_bound, self.upper_bound)

        return legal_action, policy_type

    def remember(self, state, action, reward, next_state, done, info):
        self.memory.store(state, action, reward, next_state, done, info)

    def has_data(self):
        """return true if agent has experiences from simulation
        """
        return (self.memory.size > 0)

    # For distributed actors #
    def get_weights(self):
        return self.target_actor.get_weights()

    def set_weights(self, weights):
        self.target_actor.set_weights(weights)

    def train_return(self, args):
        pass<|MERGE_RESOLUTION|>--- conflicted
+++ resolved
@@ -63,14 +63,6 @@
         self.batch_size = ExaGlobals.lookup_params('batch_size')
         self.per_buffer = np.ones((self.buffer_capacity, 1))
         self.memory = Buffer.create(observation_space=env.observation_space, action_space=env.action_space)
-<<<<<<< HEAD
-=======
-
-
-        # Used to update target networks
-        self.tau = ExaGlobals.lookup_params('tau')
-        self.gamma = ExaGlobals.lookup_params('gamma')
->>>>>>> 8b691b32
 
         # Setup Optimizers
         critic_lr = ExaGlobals.lookup_params('critic_lr')
