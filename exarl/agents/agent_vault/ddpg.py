# This material was prepared as an account of work sponsored by an agency of the
# United States Government.  Neither the United States Government nor the United
# States Department of Energy, nor Battelle, nor any of their employees, nor any
# jurisdiction or organization that has cooperated in the development of these
# materials, makes any warranty, express or implied, or assumes any legal
# liability or responsibility for the accuracy, completeness, or usefulness or
# any information, apparatus, product, software, or process disclosed, or
# represents that its use would not infringe privately owned rights. Reference
# herein to any specific commercial product, process, or service by trade name,
# trademark, manufacturer, or otherwise does not necessarily constitute or imply
# its endorsement, recommendation, or favoring by the United States Government
# or any agency thereof, or Battelle Memorial Institute. The views and opinions
# of authors expressed herein do not necessarily state or reflect those of the
# United States Government or any agency thereof.
#                 PACIFIC NORTHWEST NATIONAL LABORATORY
#                            operated by
#                             BATTELLE
#                             for the
#                   UNITED STATES DEPARTMENT OF ENERGY
#                    under Contract DE-AC05-76RL01830
import numpy as np
import tensorflow as tf
from tensorflow.keras import layers
import exarl
from exarl.utils.globals import ExaGlobals
from exarl.utils.OUActionNoise import OUActionNoise
from exarl.utils.OUActionNoise import OUActionNoise2
from exarl.utils.introspect import introspectTrace
logger = ExaGlobals.setup_logger(__name__)

@tf.function
def update_target(target_weights, weights, tau):
    for (a, b) in zip(target_weights, weights):
        a.assign(b * tau + a * (1 - tau))


class DDPG(exarl.ExaAgent):
    """Deep deterministic policy gradient agent.
    Inherits from ExaAgent base class.
    """
    is_learner: bool

    def __init__(self, env, is_learner):
        """DDPG constructor

        Args:
            env (OpenAI Gym environment object): env object indicates the RL environment
            is_learner (bool): Used to indicate if the agent is a learner or an actor
        """
        # Distributed variables
        self.is_learner = is_learner

        # Environment space and action parameters
        self.env = env

        self.num_states = env.observation_space.shape[0]
        self.num_actions = env.action_space.shape[0]
        self.upper_bound = env.action_space.high
        self.lower_bound = env.action_space.low

        logger().info("Size of State Space:  {}".format(self.num_states))
        logger().info("Size of Action Space:  {}".format(self.num_actions))
        logger().info('Env upper bounds: {}'.format(self.upper_bound))
        logger().info('Env lower bounds: {}'.format(self.lower_bound))

        self.gamma = ExaGlobals.lookup_params('gamma')
        self.tau = ExaGlobals.lookup_params('tau')

        # model definitions
        self.actor_dense = ExaGlobals.lookup_params('actor_dense')
        self.actor_dense_act = ExaGlobals.lookup_params('actor_dense_act')
        self.actor_out_act = ExaGlobals.lookup_params('actor_out_act')
        self.actor_optimizer = ExaGlobals.lookup_params('actor_optimizer')
        self.critic_state_dense = ExaGlobals.lookup_params('critic_state_dense')
        self.critic_state_dense_act = ExaGlobals.lookup_params('critic_state_dense_act')
        self.critic_action_dense = ExaGlobals.lookup_params('critic_action_dense')
        self.critic_action_dense_act = ExaGlobals.lookup_params('critic_action_dense_act')
        self.critic_concat_dense = ExaGlobals.lookup_params('critic_concat_dense')
        self.critic_concat_dense_act = ExaGlobals.lookup_params('critic_concat_dense_act')
        self.critic_out_act = ExaGlobals.lookup_params('critic_out_act')
        self.critic_optimizer = ExaGlobals.lookup_params('critic_optimizer')
        self.tau = ExaGlobals.lookup_params('tau')

        # TODO: Parameterize these
        std_dev = 0.2
        # ave_bound = (self.upper_bound + self.lower_bound) / 2
        ave_bound = np.zeros(1)
        print('ave_bound: {}'.format(ave_bound))
        # Ornstein-Uhlenbeck process
        self.ou_noise = OUActionNoise(mean=ave_bound, std_deviation=float(std_dev) * np.ones(1))

        # Not used by agent but required by the learner class
        self.epsilon = ExaGlobals.lookup_params('epsilon')
        self.epsilon_min = ExaGlobals.lookup_params('epsilon_min')
        self.epsilon_decay = ExaGlobals.lookup_params('epsilon_decay')

        # Experience data
        self.buffer_counter = 0
        self.buffer_capacity = ExaGlobals.lookup_params('buffer_capacity')
        self.batch_size = ExaGlobals.lookup_params('batch_size')
        # self.buffer_counter = ExaGlobals.lookup_params('buffer_counter')

        self.state_buffer = np.zeros((self.buffer_capacity, self.num_states))
        self.action_buffer = np.zeros((self.buffer_capacity, self.num_actions))
        self.reward_buffer = np.zeros((self.buffer_capacity, 1))
        self.next_state_buffer = np.zeros((self.buffer_capacity, self.num_states))
        self.done_buffer = np.zeros((self.buffer_capacity, 1))
        self.memory = self.state_buffer  # BAD

        # Setup TF configuration to allow memory growth
        # tf.keras.backend.set_floatx('float64')
        config = tf.compat.v1.ConfigProto()
        config.gpu_options.allow_growth = True
        sess = tf.compat.v1.Session(config=config)
        tf.compat.v1.keras.backend.set_session(sess)

        # Training model only required by the learners
        self.actor_model = None
        self.critic_model = None
        if self.is_learner:
            self.actor_model = self.get_actor()
            self.critic_model = self.get_critic()

        # Every agent needs this, however, actors only use the CPU (for now)
        self.target_critic = None
        self.target_actor = None
        if self.is_learner:
            self.target_actor = self.get_actor()
            self.target_critic = self.get_critic()
            self.target_actor.set_weights(self.actor_model.get_weights())
            self.target_critic.set_weights(self.critic_model.get_weights())
        else:
            with tf.device('/CPU:0'):
                self.target_actor = self.get_actor()
                self.target_critic = self.get_critic()

        # Learning rate for actor-critic models
        self.critic_lr = ExaGlobals.lookup_params('critic_lr')
        self.actor_lr = ExaGlobals.lookup_params('actor_lr')
        # TODO: Parameterize
        self.critic_optimizer = tf.keras.optimizers.Adam(self.critic_lr)
        self.actor_optimizer = tf.keras.optimizers.Adam(self.actor_lr)

    def remember(self, state, action, reward, next_state, done):
        """Add experience to replay buffer

        Args:
            state (list or array): Current state of the system
            action (list or array): Action to take
            reward (list or array): Environment reward
            next_state (list or array): Next state of the system
            done (bool): Indicates episode completion
        """
        # If the counter exceeds the capacity then
        index = self.buffer_counter % self.buffer_capacity
        self.state_buffer[index] = state
        self.action_buffer[index] = action[0]
        self.reward_buffer[index] = reward
        self.next_state_buffer[index] = next_state
        self.done_buffer[index] = int(done)
        self.buffer_counter += 1

    # @tf.function
    def update_grad(self, state_batch, action_batch, reward_batch, next_state_batch):
        """Update gradients - training step

        Args:
            state_batch (list): list of states
            action_batch (list): list of actions
            reward_batch (list): list of rewards
            next_state_batch (list): list of next states
        """
        # tf.print(state_batch.shape)
        # Training and updating Actor & Critic networks.
        with tf.GradientTape() as tape:
            target_actions = self.target_actor(next_state_batch, training=True)
            y = reward_batch + self.gamma * self.target_critic(
                [next_state_batch, target_actions], training=True
            )
            critic_value = self.critic_model([state_batch, action_batch], training=True)
            critic_loss = tf.math.reduce_mean(tf.math.square(y - critic_value))

        logger().warning("Critic loss: {}".format(critic_loss))
        critic_grad = tape.gradient(critic_loss, self.critic_model.trainable_variables)
        self.critic_optimizer.apply_gradients(
            zip(critic_grad, self.critic_model.trainable_variables)
        )

        with tf.GradientTape() as tape:
            actions = self.actor_model(state_batch, training=True)
            critic_value = self.critic_model([state_batch, actions], training=True)
            actor_loss = -tf.math.reduce_mean(critic_value)
            # actor_loss = tf.math.reduce_mean(critic_value)

        logger().warning("Actor loss: {}".format(actor_loss))
        actor_grad = tape.gradient(actor_loss, self.actor_model.trainable_variables)
        self.actor_optimizer.apply_gradients(
            zip(actor_grad, self.actor_model.trainable_variables)
        )

    def get_actor(self):
        """Define actor network

        Returns:
            model: actor model
        """
        # State as input
        inputs = layers.Input(shape=(self.num_states,))
        # first layer takes inputs
        out = layers.Dense(self.actor_dense[0], activation=self.actor_dense_act)(inputs)
        # loop over remaining layers
        for i in range(1, len(self.actor_dense)):
            out = layers.Dense(self.actor_dense[i], activation=self.actor_dense_act)(out)
        # output layer has dimension actions, separate activation setting
        out = layers.Dense(self.num_actions, activation=self.actor_out_act,
                           kernel_initializer=tf.random_uniform_initializer())(out)
        outputs = layers.Lambda(lambda i: i * self.upper_bound)(out)
        model = tf.keras.Model(inputs, outputs)
        # model.summary()

        return model

    def get_critic(self):
        """Define critic network

        Returns:
            model: critic network
        """
        # State as input
        state_input = layers.Input(shape=self.num_states)
        # first layer takes inputs
        state_out = layers.Dense(self.critic_state_dense[0],
                                 activation=self.critic_state_dense_act)(state_input)
        # loop over remaining layers
        for i in range(1, len(self.critic_state_dense)):
            state_out = layers.Dense(self.critic_state_dense[i],
                                     activation=self.critic_state_dense_act)(state_out)

        # Action as input
        action_input = layers.Input(shape=self.num_actions)

        # first layer takes inputs
        action_out = layers.Dense(self.critic_action_dense[0],
                                  activation=self.critic_action_dense_act)(action_input)
        # loop over remaining layers
        for i in range(1, len(self.critic_action_dense)):
            action_out = layers.Dense(self.critic_action_dense[i],
                                      activation=self.critic_action_dense_act)(action_out)

        # Both are passed through seperate layer before concatenating
        concat = layers.Concatenate()([state_out, action_out])

        # assumes at least 2 post-concat layers
        # first layer takes concat layer as input
        concat_out = layers.Dense(self.critic_concat_dense[0],
                                  activation=self.critic_concat_dense_act)(concat)
        # loop over remaining inner layers
        for i in range(1, len(self.critic_concat_dense) - 1):
            concat_out = layers.Dense(self.critic_concat_dense[i],
                                      activation=self.critic_concat_dense_act)(concat_out)

        # last layer has different activation
        concat_out = layers.Dense(self.critic_concat_dense[-1], activation=self.critic_out_act,
                                  kernel_initializer=tf.random_uniform_initializer())(concat_out)
        outputs = layers.Dense(1)(concat_out)

        # Outputs single value for give state-action
        model = tf.keras.Model([state_input, action_input], outputs)
        # model.summary()

        return model

    def has_data(self):
        """Indicates if the buffer has data

        Returns:
            bool: True if buffer has data
        """
        return (self.buffer_counter > 0)

    @introspectTrace()
    def generate_data(self):
        """Generate data for training

        Yields:
            state_batch (list): list of states
            action_batch (list): list of actions
            reward_batch (list): list of rewards
            next_state_batch (list): list of next states
        """
        if self.has_data():
            record_range = min(self.buffer_counter, self.buffer_capacity)
            logger().info('record_range:{}'.format(record_range))
            # Randomly sample indices
            batch_indices = np.random.choice(record_range, self.batch_size)
        else:
            batch_indices = [0] * self.batch_size

        logger().info('batch_indices:{}'.format(batch_indices))
        state_batch = tf.convert_to_tensor(self.state_buffer[batch_indices])
        action_batch = tf.convert_to_tensor(self.action_buffer[batch_indices])
        reward_batch = tf.convert_to_tensor(self.reward_buffer[batch_indices])
        reward_batch = tf.cast(reward_batch, dtype=tf.float32)
        next_state_batch = tf.convert_to_tensor(self.next_state_buffer[batch_indices])

        yield state_batch, action_batch, reward_batch, next_state_batch

    @introspectTrace()
    def train(self, batch):
        """Train the NN

        Args:
            batch (list): sampled batch of experiences
        """
        if self.is_learner:
            logger().warning('Training...')
            self.update_grad(batch[0], batch[1], batch[2], batch[3])
        else:
            logger().warning('Why is is_learner false...')

    @introspectTrace()
    def target_train(self):
        """Update target model
        """
        # Update the target model
        model_weights = self.actor_model.get_weights()
        target_weights = self.target_actor.get_weights()
        for i in range(len(target_weights)):
            target_weights[i] = self.tau * model_weights[i] + (1 - self.tau) * target_weights[i]
        self.target_actor.set_weights(target_weights)

        model_weights = self.critic_model.get_weights()
        target_weights = self.target_critic.get_weights()
        for i in range(len(target_weights)):
            target_weights[i] = self.tau * model_weights[i] + (1 - self.tau) * target_weights[i]
        self.target_critic.set_weights(target_weights)

    @introspectTrace()
    def action(self, state):
        """Returns sampled action with added noise

        Args:
            state (list or array): Current state of the system

        Returns:
            action (list or array): Action to take
            policy (int): random (0) or inference (1)
        """
        policy_type = 1
        tf_state = tf.expand_dims(tf.convert_to_tensor(state), 0)
        sampled_actions = tf.squeeze(self.target_actor(tf_state))
        # sampled_actions = tf.squeeze(self.actor_model(tf_state))
        noise = self.ou_noise()
        sampled_actions_wn = sampled_actions.numpy() + noise
        legal_action = np.clip(sampled_actions_wn, self.lower_bound, self.upper_bound)
        # legal_action = sampled_actions_wn
        # isValid = self.env.action_space.contains(sampled_actions_wn)
        # if isValid == False:
        #     legal_action = np.random.uniform(low=self.lower_bound, high=self.upper_bound, size=(self.num_actions,))
        #     policy_type = 0
        #     logger().warning('Bad action: {}; Replaced with: {}'.format(sampled_actions_wn, legal_action))
        #     logger().warning('Policy action: {}; noise: {}'.format(sampled_actions, noise))

        return legal_action, policy_type

    # For distributed actors #
    def get_weights(self):
        """Get weights from target model

        Returns:
            weights (list): target model weights
        """
        return self.target_actor.get_weights()

    def set_weights(self, weights):
        """Set model weights

        Args:
            weights (list): model weights
        """
        self.target_actor.set_weights(weights)

    # Extra methods
    def update(self):
        print("Implement update method in ddpg.py")

<<<<<<< HEAD
    # def load(self, filename):
    #     """Load model weights from pickle file

    #     Args:
    #         filename (string): full path of model file
    #     """
    #     print("Loading from: ", filename)
    #     layers = self.target_actor.layers
    #     with open(filename, "rb") as f:
    #         pickle_list = pickle.load(f)

    #     for layerId in range(len(layers)):
    #         assert layers[layerId].name == pickle_list[layerId][0]
    #         layers[layerId].set_weights(pickle_list[layerId][1])

    # def save(self, filename):
    #     """Save model weights to pickle file

    #     Args:
    #         filename (string): full path of model file
    #     """
    #     layers = self.target_actor.layers
    #     pickle_list = []
    #     for layerId in range(len(layers)):
    #         weigths = layers[layerId].get_weights()
    #         pickle_list.append([layers[layerId].name, weigths])

    #     with open(filename, "wb") as f:
    #         pickle.dump(pickle_list, f, -1)

=======
>>>>>>> 583881dd
    def epsilon_adj(self):
        """Update epsilon value
        """
        if self.epsilon > self.epsilon_min:
            self.epsilon *= self.epsilon_decay<|MERGE_RESOLUTION|>--- conflicted
+++ resolved
@@ -384,39 +384,6 @@
     def update(self):
         print("Implement update method in ddpg.py")
 
-<<<<<<< HEAD
-    # def load(self, filename):
-    #     """Load model weights from pickle file
-
-    #     Args:
-    #         filename (string): full path of model file
-    #     """
-    #     print("Loading from: ", filename)
-    #     layers = self.target_actor.layers
-    #     with open(filename, "rb") as f:
-    #         pickle_list = pickle.load(f)
-
-    #     for layerId in range(len(layers)):
-    #         assert layers[layerId].name == pickle_list[layerId][0]
-    #         layers[layerId].set_weights(pickle_list[layerId][1])
-
-    # def save(self, filename):
-    #     """Save model weights to pickle file
-
-    #     Args:
-    #         filename (string): full path of model file
-    #     """
-    #     layers = self.target_actor.layers
-    #     pickle_list = []
-    #     for layerId in range(len(layers)):
-    #         weigths = layers[layerId].get_weights()
-    #         pickle_list.append([layers[layerId].name, weigths])
-
-    #     with open(filename, "wb") as f:
-    #         pickle.dump(pickle_list, f, -1)
-
-=======
->>>>>>> 583881dd
     def epsilon_adj(self):
         """Update epsilon value
         """
