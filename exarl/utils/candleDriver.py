# This material was prepared as an account of work sponsored by an agency of the
# United States Government.  Neither the United States Government nor the United
# States Department of Energy, nor Battelle, nor any of their employees, nor any
# jurisdiction or organization that has cooperated in the development of these
# materials, makes any warranty, express or implied, or assumes any legal
# liability or responsibility for the accuracy, completeness, or usefulness or
# any information, apparatus, product, software, or process disclosed, or
# represents that its use would not infringe privately owned rights. Reference
# herein to any specific commercial product, process, or service by trade name,
# trademark, manufacturer, or otherwise does not necessarily constitute or imply
# its endorsement, recommendation, or favoring by the United States Government
# or any agency thereof, or Battelle Memorial Institute. The views and opinions
# of authors expressed herein do not necessarily state or reflect those of the
# United States Government or any agency thereof.
#                 PACIFIC NORTHWEST NATIONAL LABORATORY
#                            operated by
#                             BATTELLE
#                             for the
#                   UNITED STATES DEPARTMENT OF ENERGY
#                    under Contract DE-AC05-76RL01830
import os
import sys
import site
import json
import argparse
from tensorflow import keras
from exarl.utils.globals import ExaGlobals
import exarl.candlelib.candle as candle

file_path = os.path.dirname(os.path.realpath(__file__))
required = ['agent', 'env', 'workflow', 'model_type']

def resolve_path(*path_components) -> str:
    """ Resolve path to configuration files.
    Priority is as follows:
      1. <current working directory>/exarl/config
      2. ~/.exarl/config
      3. <site-packages dir>/exarl/config
    """
    if len(path_components) == 1:
        path = path_components[0]
    else:
        path = os.path.join(*path_components)

    cwd_path = os.path.join(os.getcwd(), 'exarl', 'config', path)
    if os.path.exists(cwd_path):
        return cwd_path
    home_path = os.path.join(os.path.expanduser('~'), '.exarl', 'config', path)
    if os.path.exists(home_path):
        return home_path
    for site_dir in site.getsitepackages():
        install_path = os.path.join(site_dir, 'exarl', 'config', path)
        if os.path.exists(install_path):
            return install_path
    raise FileNotFoundError("Could not find file {0}!".format(path))

<<<<<<< HEAD
class BenchmarkDriver(candle.Benchmark):

    def set_locals(self):
        """ Functionality to set variables specific for the benchmark
        - required: set of required parameters for the benchmark.
        - additional_definitions: list of dictionaries describing the additional parameters for the
        benchmark.
        """

        print('Additional definitions built from json files')
        additional_definitions = get_driver_params()
        # pprint(additional_definitions, flush=True)
        if required is not None:
            self.required = set(required)
        if additional_definitions is not None:
            self.additional_definitions = additional_definitions


def initialize_parameters():
    # Build agent object
    driver = BenchmarkDriver(file_path, '', 'keras',
                             prog='CANDLE_example', desc='CANDLE example driver script')

    # Initialize parameters
    gParameters = candle.finalize_parameters(driver)
    # benchmark.logger.info('Params: {}'.format(gParameters))
    logger = log.setup_logger(__name__, gParameters['log_level'])
    logger.info("Finalized parameters:\n" + pformat(gParameters))
    global run_params
    global kerasDefaults
    run_params = gParameters
    kerasDefaults = candle.keras_default_config()

def lookup_params(arg, default=None):
    """ Attempts to lookup arg from the global run_params.
    If it is not found it will return the defualt value passed as input.
    """
    try:
        return run_params[arg]
    except:
        return default
=======
def initialize_parameters(params=None):
    if params is None:
        # Build agent object
        class BenchmarkDriver(candle.Benchmark):
            def set_locals(self):
                """ Functionality to set variables specific for the benchmark
                - required: set of required parameters for the benchmark.
                - additional_definitions: list of dictionaries describing the additional parameters for the
                benchmark.
                """

                print('Additional definitions built from json files')
                additional_definitions = get_driver_params()
                if required is not None:
                    self.required = set(required)
                if additional_definitions is not None:
                    self.additional_definitions = additional_definitions
        
        driver = BenchmarkDriver(file_path, '', 'keras',
                                prog='CANDLE_example', 
                                desc='CANDLE example driver script')
        params = candle.finalize_parameters(driver)
    ExaGlobals(params, candle.keras_default_config())
>>>>>>> 583881dd

def base_parser(params):
    """
        The base_parser is needed to intercept command line overwrites of the
        basic configuration files only. All other additional keywords are
        generated automatically by the parser_from_json function.
        The configuration files which can be set here correspond to the
        essential components of an EXARL run: agent, env (environment),
        model (model_type) and workflow.

        Parameters
        ----------
        params : dictionary object
                Dictionary of parameters

        Returns
        -------
        params : dictionary object
            Updated dictionary of parameters
    """

    # checks for env or agent command line override before reading json files
    parser = argparse.ArgumentParser(description="Base parser")
    parser.add_argument("--agent")
    parser.add_argument("--env")
    parser.add_argument("--workflow")
    parser.add_argument("--model_type")

    args, leftovers = parser.parse_known_args()
    if args.agent is not None:
        params['agent'] = args.agent
        print("Agent overwitten from command line: ", args.agent)

    if args.env is not None:
        params['env'] = args.env
        print("Environment overwitten from command line: ", args.env)

    if args.workflow is not None:
        params['workflow'] = args.workflow
        print("Workflow overwitten from command line: ", args.workflow)

    if args.model_type is not None:
        params['model_type'] = args.model_type
        print("Model overwitten from command line: ", args.model_type)
    return params

def parser_from_json(json_file):
    """
        Custom parser to read a json file and return the list of included keywords.
        Special case for True/False since these are not handled correctly by the default
        python command line parser.
        All keywords defined in json files are subsequently available to be overwritten
        from the command line, using the CANDLE command line parser.

        Parameters
        ----------
        json_file : str
            File to be parsed

        Returns
        -------
        new_defs : dictionary
            Dictionary of parameters
    """
    file = open(json_file,)
    params = json.load(file)
    new_defs = []
    for key in params:
        if params[key] == "True" or params[key] == "False":
            new_def = {'name': key, 'type': (type(candle.str2bool(params[key]))), 'default': candle.str2bool(params[key])}
        else:
            new_def = {'name': key, 'type': (type(params[key])), 'default': params[key]}
        new_defs.append(new_def)

    return new_defs

def check_keyword_and_config(params, keyword):
    """
        This function performs a check for specific keywords to see if
        they are set in the config file and also checks if there is a
        corresponding configuration file.
    """
    if keyword in params.keys():
        cfg = keyword + "_cfg"
        try:
            cfg_file = resolve_path(cfg, params[keyword] + '.json')
            print('Agent parameters from ', cfg)
        except FileNotFoundError:
            cfg_file = resolve_path(cfg, 'default_' + cfg + '.json')
            print(keyword + 'configuration does not exist, using default configuration')
        return parser_from_json(cfg_file)
    else:
        sys.exit("CANDLELIB::ERROR The learner config file is malformed. There is no " + keyword + " selected.")

def get_driver_params():
    """ 
        Build the full set of run parameters by sequentially parsing the config files
        for agent, model, env and workflow.
        Unless overwritten from the command line (via base_parser), the names for
        these config files are defined in the learner_cfg.json file.
    """
    learner_cfg = resolve_path('learner_cfg.json')
    learner_defs = parser_from_json(learner_cfg)
    print('Learner parameters from ', learner_cfg)
    params = json.load(open(learner_cfg))
    params = base_parser(params)
    
    agent_defs = check_keyword_and_config(params, "agent")
    env_defs = check_keyword_and_config(params, "env")
    workflow_defs = check_keyword_and_config(params, "workflow")
    model_defs = check_keyword_and_config(params, "model")

    print('_________________________________________________________________')
    print("Running - {}, {} and {}".format(params['agent'], params['env'], params['workflow']))
    # print("Running - {}, {}, {} and {}".format(params['agent'], params['model_type'], params['env'], params['workflow']))
    print('_________________________________________________________________', flush=True)
    
    return learner_defs + agent_defs + env_defs + workflow_defs + model_defs<|MERGE_RESOLUTION|>--- conflicted
+++ resolved
@@ -54,49 +54,6 @@
             return install_path
     raise FileNotFoundError("Could not find file {0}!".format(path))
 
-<<<<<<< HEAD
-class BenchmarkDriver(candle.Benchmark):
-
-    def set_locals(self):
-        """ Functionality to set variables specific for the benchmark
-        - required: set of required parameters for the benchmark.
-        - additional_definitions: list of dictionaries describing the additional parameters for the
-        benchmark.
-        """
-
-        print('Additional definitions built from json files')
-        additional_definitions = get_driver_params()
-        # pprint(additional_definitions, flush=True)
-        if required is not None:
-            self.required = set(required)
-        if additional_definitions is not None:
-            self.additional_definitions = additional_definitions
-
-
-def initialize_parameters():
-    # Build agent object
-    driver = BenchmarkDriver(file_path, '', 'keras',
-                             prog='CANDLE_example', desc='CANDLE example driver script')
-
-    # Initialize parameters
-    gParameters = candle.finalize_parameters(driver)
-    # benchmark.logger.info('Params: {}'.format(gParameters))
-    logger = log.setup_logger(__name__, gParameters['log_level'])
-    logger.info("Finalized parameters:\n" + pformat(gParameters))
-    global run_params
-    global kerasDefaults
-    run_params = gParameters
-    kerasDefaults = candle.keras_default_config()
-
-def lookup_params(arg, default=None):
-    """ Attempts to lookup arg from the global run_params.
-    If it is not found it will return the defualt value passed as input.
-    """
-    try:
-        return run_params[arg]
-    except:
-        return default
-=======
 def initialize_parameters(params=None):
     if params is None:
         # Build agent object
@@ -120,7 +77,6 @@
                                 desc='CANDLE example driver script')
         params = candle.finalize_parameters(driver)
     ExaGlobals(params, candle.keras_default_config())
->>>>>>> 583881dd
 
 def base_parser(params):
     """
