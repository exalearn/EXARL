# This material was prepared as an account of work sponsored by an agency of the
# United States Government.  Neither the United States Government nor the United
# States Department of Energy, nor Battelle, nor any of their employees, nor any
# jurisdiction or organization that has cooperated in the development of these
# materials, makes any warranty, express or implied, or assumes any legal
# liability or responsibility for the accuracy, completeness, or usefulness or
# any information, apparatus, product, software, or process disclosed, or
# represents that its use would not infringe privately owned rights. Reference
# herein to any specific commercial product, process, or service by trade name,
# trademark, manufacturer, or otherwise does not necessarily constitute or imply
# its endorsement, recommendation, or favoring by the United States Government
# or any agency thereof, or Battelle Memorial Institute. The views and opinions
# of authors expressed herein do not necessarily state or reflect those of the
# United States Government or any agency thereof.
#                 PACIFIC NORTHWEST NATIONAL LABORATORY
#                            operated by
#                             BATTELLE
#                             for the
#                   UNITED STATES DEPARTMENT OF ENERGY
#                    under Contract DE-AC05-76RL01830
import time
import csv
import numpy as np
import exarl as erl
from exarl.utils.introspect import ib
from exarl.utils.profile import *
from exarl.utils.globals import ExaGlobals
from exarl.base.comm_base import ExaComm
logger = ExaGlobals.setup_logger(__name__)

class ASYNC(erl.ExaWorkflow):
    """Asynchronous workflow class: inherits from ExaWorkflow base class.
    In this approach, the EXARL architecture is separated into “learner” and “actors”.
    Actor refers to the part of the agent with only the target network.  A simple
    round-robin scheduling scheme is used to distribute work from the learner to the actors.
    The learner consists of a target model that is  trained  using  experiences  collected
    by  the  actors.   Each  actor  consists  of  a model replica that receives the updated
    weights from the learner.  This model is used to infer the next action given a state of
    the environment.  The environment can be rendered/simulated to update the state using this
    action.  In contrast to other architectures, each actor in EXARL independently stores
    experiences and runs the Bellman equation to generate training data. The training
    data is sent back to the learner (once enough data is collected).  By locally running the
    Bellman equations in each actor in parallel, the load is equally distributed among all actor
    processes. The learner distributes work by parallelizing across episodes, and actors request
    work in a round-robin fashion. Each actor runs all of the steps in an episode to completion
    before requesting more work from the learner. This process is repeated until the learner
    gathers experiences from all episodes.


    """

    def __init__(self):
        """Async class constructor.
        """
        print('Creating ASYNC learner workflow...')
        priority_scale = ExaGlobals.lookup_params('priority_scale')
        self.use_priority_replay = (priority_scale is not None and priority_scale > 0)

    @PROFILE
    def run(self, exalearner):
        """This function implements the asynchronous workflow in EXARL using two-sided
        point-to-point MPI communication.

        Args:
            exalearner (ExaLearner type object): The ExaLearner object is used to access
            different members of the base class.

        Returns:
            None
        """
        # MPI communicators
        agent_comm = ExaComm.agent_comm
        env_comm = ExaComm.env_comm

        target_weights = None

        # Variables for all
        episode = 0
        episode_done = 0
        episode_interim = 0

        # Round-Robin Scheduler
        if ExaComm.is_learner():
            start = agent_comm.time()
            worker_episodes = np.arange(1, agent_comm.size)
            logger().debug("worker_episodes:{}".format(worker_episodes))

            logger().info("Initializing ...\n")
            for s in range(1, agent_comm.size):
                # Send target weights
                indices, loss = None, None
                rank0_epsilon = exalearner.agent.epsilon
                target_weights = exalearner.agent.get_weights()
                episode = worker_episodes[s - 1]
                agent_comm.send(
                    [episode, rank0_epsilon, target_weights, indices, loss], dest=s)

            init_nepisodes = episode
            logger().debug("init_nepisodes:{}".format(init_nepisodes))

            logger().debug("Continuing ...\n")
            while episode_done < exalearner.nepisodes:
                # Receive the rank of the worker ready for more work
                recv_data = agent_comm.recv(None)
                ib.update("Async_Learner_Get_Data", 1)

                whofrom = recv_data[0]
                step = recv_data[1]
                batch = recv_data[2]
                epsilon = recv_data[3]
                done = recv_data[4]

                rank0_epsilon = min(rank0_epsilon, epsilon)

                logger().debug('step:{}'.format(step))
                logger().debug('done:{}'.format(done))
                # Train
                train_return = exalearner.agent.train(batch)
                ib.update("Async_Learner_Train", 1)
                # if train_return is not None:
                if self.use_priority_replay and train_return is not None:
                    if train_return[0][0] != -1:
                        indices, loss = train_return
                exalearner.agent.target_train()
                ib.update("Async_Learner_Target_Train", 1)

                # Send target weights
                logger().debug('rank0_epsilon:{}'.format(rank0_epsilon))
                # Increment episode when starting
                if step == 0:
                    episode += 1
                    logger().debug("if episode:{}".format(episode))

                # Increment the number of completed episodes
                if done:
                    episode_done += 1
                    latest_episode = worker_episodes.max()
                    # Updated episode = latest_episode + 1
                    worker_episodes[whofrom - 1] = latest_episode + 1
                    logger().debug("episode_done:{}".format(episode_done))
                    ib.update("Async_Learner_Episode", 1)

                # Send target weights
                logger().debug('rank0_epsilon:{}'.format(rank0_epsilon))
                target_weights = exalearner.agent.get_weights()
                agent_comm.send([worker_episodes[whofrom - 1], rank0_epsilon, target_weights, indices, loss], whofrom)

            filename_prefix = 'ExaLearner_Episodes%s_Steps%s_Rank%s_memory_v1' \
                % (str(exalearner.nepisodes), str(exalearner.nsteps), str(agent_comm.rank))
            exalearner.agent.save(exalearner.results_dir + '/' + filename_prefix + '.h5')

            logger().info("Finishing up ...\n")
            episode = -1
            for s in range(1, agent_comm.size):
                recv_data = agent_comm.recv(None)
                whofrom = recv_data[0]
                step = recv_data[1]
                batch = recv_data[2]
                epsilon = recv_data[3]
                done = recv_data[4]

                logger().debug('step:{}'.format(step))
                logger().debug('done:{}'.format(done))

                # Train
                train_return = exalearner.agent.train(batch)
                if self.use_priority_replay and train_return is not None:
                    if train_return[0][0] != -1:
                        indices, loss = train_return
                exalearner.agent.target_train()
                # Save weights
                if ExaComm.learner_comm.rank == 0:
                    target_weights = exalearner.agent.get_weights()
                    exalearner.agent.save(exalearner.results_dir + '/target_weights.pkl')
                agent_comm.send([episode, epsilon, 0, indices, loss], s)

            logger().info("Learner time: {}".format(agent_comm.time() - start))

        else:
            if ExaComm.env_comm.rank == 0:
                # Setup logger
                filename_prefix = 'ExaLearner_Episodes%s_Steps%s_Rank%s_memory_v1' \
                    % (str(exalearner.nepisodes), str(exalearner.nsteps), str(agent_comm.rank))
                train_file = open(exalearner.results_dir + '/' +
                                  filename_prefix + ".log", 'w')
                train_writer = csv.writer(train_file, delimiter=" ")

            start = env_comm.time()
            while episode != -1:
                # Reset variables each episode
                # TODO: optimize some of these variables out for env processes
                current_state = exalearner.env.reset()
                total_reward = 0
                steps = 0
                action = 0
                done = False
                episode_reward_list = []

                # Steps in an episode
                while done != True:
                    logger().debug('ASYNC::run() agent_comm.rank{}; step({} of {})'
                                 .format(agent_comm.rank, steps, (exalearner.nsteps - 1)))
                    if ExaComm.env_comm.rank == 0:
                        # Receive target weights
                        recv_data = agent_comm.recv(None, source=0)
                        # Update episode while beginning a new one i.e. step = 0
                        if steps == 0:
                            episode = recv_data[0]
                        # This variable is used for kill check
                        episode_interim = recv_data[0]

                    # Broadcast episode within env_comm
                    episode_interim = env_comm.bcast(episode_interim, 0)

                    if episode_interim == -1:
                        episode = -1
                        if ExaComm.env_comm.rank == 0:
                            logger().info(
                                "Rank[%s] - Episode/Step:%s/%s"
                                % (str(agent_comm.rank), str(episode), str(steps))
                            )
                        break

                    send_data = False
                    # done = False
                    while send_data == False and done == False:
                        if ExaComm.env_comm.rank == 0:
                            exalearner.agent.epsilon = recv_data[1]
                            exalearner.agent.set_weights(recv_data[2])

                            action, policy_type = exalearner.agent.action(current_state)
                            ib.update("Async_Env_Inference", 1)
                            # Fixed action for performance measurement
                            if exalearner.action_type == "fixed":
                                action, policy_type = 0, -11

                        # Broadcast episode count to all procs in env_comm
                        action = env_comm.bcast(action, root=0)

                        ib.startTrace("step", 0)
                        next_state, reward, done, _ = exalearner.env.step(action)
                        ib.stopTrace()
                        ib.update("Async_Env_Step", 1)

                        if ExaComm.env_comm.rank == 0:
                            total_reward += reward
                            exalearner.agent.remember(current_state, action, reward, next_state, done)
                            batch_data = next(exalearner.agent.generate_data())
                            ib.update("Async_Env_Generate_Data", 1)

                            logger().info(
                                'Rank[{}] - Generated data: {}'.format(agent_comm.rank, len(batch_data[0])))
<<<<<<< HEAD
                            # try:
                            #     buffer_length = len(exalearner.agent.memory)
                            # except:
                            #     buffer_length = exalearner.agent.replay_buffer.get_buffer_length()
                            # logger.info(
                            #     'Rank[{}] - # Memories: {}'.format(agent_comm.rank, buffer_length))
=======
>>>>>>> 583881dd

                            if steps >= exalearner.nsteps - 1:
                                done = True

                            # Send batched memories
                            if exalearner.agent.has_data():
                                send_data = True
                                agent_comm.send([agent_comm.rank, steps, batch_data, exalearner.agent.epsilon, done], 0)
                            indices, loss = recv_data[3:5]
                            if indices is not None:
                                exalearner.agent.set_priorities(indices, loss)
                            logger().info('Rank[%s] - Total Reward:%s' %
                                        (str(agent_comm.rank), str(total_reward)))
                            logger().info(
                                'Rank[%s] - Episode/Step/Status:%s/%s/%s' % (str(agent_comm.rank), str(episode), str(steps), str(done)))

                            # TODO: make this configurable so we don't always suffer IO
                            train_writer.writerow([time.time(), current_state, action, reward, next_state, total_reward,
                                                   done, episode, steps, policy_type, exalearner.agent.epsilon])
                            train_file.flush()

                            # Update state and step
                            current_state = next_state
                            steps += 1

                        # Broadcast send_data
                        send_data = env_comm.bcast(send_data, 0)
                        # Broadcast done
                        done = env_comm.bcast(done, 0)
                    # Break loop if done
                    # if done:
                    #     break
                episode_reward_list.append(total_reward)
                # Mean of last 40 episodes
                average_reward = np.mean(episode_reward_list[-40:])
<<<<<<< HEAD
                # print("Episode * {} * Avg Reward is ==> {}".format(episode, average_reward))
=======
                print("Episode * {} * Avg Reward is ==> {}".format(episode, average_reward), flush=True)
>>>>>>> 583881dd
            ib.update("Async_Env_Episode", 1)
            logger().info("Worker time = {}".format(env_comm.time() - start))
            if ExaComm.is_actor():
                train_file.close()<|MERGE_RESOLUTION|>--- conflicted
+++ resolved
@@ -250,15 +250,6 @@
 
                             logger().info(
                                 'Rank[{}] - Generated data: {}'.format(agent_comm.rank, len(batch_data[0])))
-<<<<<<< HEAD
-                            # try:
-                            #     buffer_length = len(exalearner.agent.memory)
-                            # except:
-                            #     buffer_length = exalearner.agent.replay_buffer.get_buffer_length()
-                            # logger.info(
-                            #     'Rank[{}] - # Memories: {}'.format(agent_comm.rank, buffer_length))
-=======
->>>>>>> 583881dd
 
                             if steps >= exalearner.nsteps - 1:
                                 done = True
@@ -294,11 +285,7 @@
                 episode_reward_list.append(total_reward)
                 # Mean of last 40 episodes
                 average_reward = np.mean(episode_reward_list[-40:])
-<<<<<<< HEAD
-                # print("Episode * {} * Avg Reward is ==> {}".format(episode, average_reward))
-=======
                 print("Episode * {} * Avg Reward is ==> {}".format(episode, average_reward), flush=True)
->>>>>>> 583881dd
             ib.update("Async_Env_Episode", 1)
             logger().info("Worker time = {}".format(env_comm.time() - start))
             if ExaComm.is_actor():
