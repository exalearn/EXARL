# This material was prepared as an account of work sponsored by an agency of the
# United States Government.  Neither the United States Government nor the United
# States Department of Energy, nor Battelle, nor any of their employees, nor any
# jurisdiction or organization that has cooperated in the development of these
# materials, makes any warranty, express or implied, or assumes any legal
# liability or responsibility for the accuracy, completeness, or usefulness or
# any information, apparatus, product, software, or process disclosed, or
# represents that its use would not infringe privately owned rights. Reference
# herein to any specific commercial product, process, or service by trade name,
# trademark, manufacturer, or otherwise does not necessarily constitute or imply
# its endorsement, recommendation, or favoring by the United States Government
# or any agency thereof, or Battelle Memorial Institute. The views and opinions
# of authors expressed herein do not necessarily state or reflect those of the
# United States Government or any agency thereof.
#                 PACIFIC NORTHWEST NATIONAL LABORATORY
#                            operated by
#                             BATTELLE
#                             for the
#                   UNITED STATES DEPARTMENT OF ENERGY
#                    under Contract DE-AC05-76RL01830
import time
import csv
import numpy as np
import exarl as erl
from exarl.utils.introspect import ib
from exarl.utils.profile import *
from exarl.utils import log
import exarl.utils.candleDriver as cd
from exarl.base.comm_base import ExaComm

logger = log.setup_logger(__name__, cd.lookup_params('log_level', [3, 3]))

class ASYNC(erl.ExaWorkflow):
    """Asynchronous workflow class: inherits from ExaWorkflow base class.
    In this approach, the EXARL architecture is separated into “learner” and “actors”.
    Actor refers to the part of the agent with only the target network.  A simple
    round-robin scheduling scheme is used to distribute work from the learner to the actors.
    The learner consists of a target model that is  trained  using  experiences  collected
    by  the  actors.   Each  actor  consists  of  a model replica that receives the updated
    weights from the learner.  This model is used to infer the next action given a state of
    the environment.  The environment can be rendered/simulated to update the state using this
    action.  In contrast to other architectures, each actor in EXARL independently stores
    experiences and runs the Bellman equation to generate training data. The training
    data is sent back to the learner (once enough data is collected).  By locally running the
    Bellman equations in each actor in parallel, the load is equally distributed among all actor
    processes. The learner distributes work by parallelizing across episodes, and actors request
    work in a round-robin fashion. Each actor runs all of the steps in an episode to completion
    before requesting more work from the learner. This process is repeated until the learner
    gathers experiences from all episodes.


    """

    def __init__(self):
        """Async class constructor.
        """
        print('Creating ASYNC learner workflow...')
        priority_scale = cd.lookup_params('priority_scale')
        self.use_priority_replay = (priority_scale is not None and priority_scale > 0)

    @PROFILE
<<<<<<< HEAD
    def run(self, workflow):
=======
    def run(self, exalearner):
>>>>>>> 82068401
        """This function implements the asynchronous workflow in EXARL using two-sided
        point-to-point MPI communication.

        Args:
            exalearner (ExaLearner type object): The ExaLearner object is used to access
            different members of the base class.

        Returns:
            None
        """
        # MPI communicators
        agent_comm = ExaComm.agent_comm
        env_comm = ExaComm.env_comm

        target_weights = None

        # Variables for all
        episode = 0
        episode_done = 0
        episode_interim = 0

        # Round-Robin Scheduler
        if ExaComm.is_learner():
            start = agent_comm.time()
            worker_episodes = np.arange(1, agent_comm.size)
            logger.debug("worker_episodes:{}".format(worker_episodes))

            logger.info("Initializing ...\n")
            for s in range(1, agent_comm.size):
                # Send target weights
                indices, loss = None, None
                rank0_epsilon = exalearner.agent.epsilon
                target_weights = exalearner.agent.get_weights()
                episode = worker_episodes[s - 1]
                agent_comm.send(
                    [episode, rank0_epsilon, target_weights, indices, loss], dest=s)

            init_nepisodes = episode
            logger.debug("init_nepisodes:{}".format(init_nepisodes))

            logger.debug("Continuing ...\n")
            while episode_done < exalearner.nepisodes:
                # Receive the rank of the worker ready for more work
                recv_data = agent_comm.recv(None)
                ib.update("Async_Learner_Get_Data", 1)

                whofrom = recv_data[0]
                step = recv_data[1]
                batch = recv_data[2]
                epsilon = recv_data[3]
                done = recv_data[4]

                logger.debug('step:{}'.format(step))
                logger.debug('done:{}'.format(done))
                # Train
                train_return = exalearner.agent.train(batch)
                ib.update("Async_Learner_Train", 1)
                # if train_return is not None:
                if self.use_priority_replay and train_return is not None:
                    if train_return[0][0] != -1:
                        indices, loss = train_return
                exalearner.agent.target_train()
                ib.update("Async_Learner_Target_Train", 1)

                # Send target weights
                logger.debug('rank0_epsilon:{}'.format(epsilon))
                # Increment episode when starting
                if step == 0:
                    episode += 1
                    logger.debug("if episode:{}".format(episode))

                # Increment the number of completed episodes
                if done:
                    episode_done += 1
                    latest_episode = worker_episodes.max()
                    # Updated episode = latest_episode + 1
                    worker_episodes[whofrom - 1] = latest_episode + 1
                    logger.debug("episode_done:{}".format(episode_done))
                    ib.update("Async_Learner_Episode", 1)

                # Send target weights
                logger.debug('rank0_epsilon:{}'.format(epsilon))
                target_weights = exalearner.agent.get_weights()
                agent_comm.send([worker_episodes[whofrom - 1], epsilon, target_weights, indices, loss], whofrom)

            filename_prefix = 'ExaLearner_Episodes%s_Steps%s_Rank%s_memory_v1' \
                % (str(exalearner.nepisodes), str(exalearner.nsteps), str(agent_comm.rank))
            exalearner.agent.save(exalearner.results_dir + '/' + filename_prefix + '.h5')

            logger.info("Finishing up ...\n")
            episode = -1
            for s in range(1, agent_comm.size):
                recv_data = agent_comm.recv(None)
                whofrom = recv_data[0]
                step = recv_data[1]
                batch = recv_data[2]
                epsilon = recv_data[3]
                done = recv_data[4]

                logger.debug('step:{}'.format(step))
                logger.debug('done:{}'.format(done))

                # Train
                train_return = exalearner.agent.train(batch)
                if self.use_priority_replay and train_return is not None:
                    if train_return[0][0] != -1:
                        indices, loss = train_return
                exalearner.agent.target_train()
                # Save weights
                if ExaComm.learner_comm.rank == 0:
                    target_weights = exalearner.agent.get_weights()
                    exalearner.agent.save(exalearner.results_dir + '/target_weights.pkl')
                agent_comm.send([episode, epsilon, 0, indices, loss], s)

            logger.info("Learner time: {}".format(agent_comm.time() - start))

        else:
            if ExaComm.env_comm.rank == 0:
                # Setup logger
                filename_prefix = 'ExaLearner_Episodes%s_Steps%s_Rank%s_memory_v1' \
                    % (str(exalearner.nepisodes), str(exalearner.nsteps), str(agent_comm.rank))
                train_file = open(exalearner.results_dir + '/' +
                                  filename_prefix + ".log", 'w')
                train_writer = csv.writer(train_file, delimiter=" ")

            start = env_comm.time()
            while episode != -1:
                # Reset variables each episode
                # TODO: optimize some of these variables out for env processes
                current_state = exalearner.env.reset()
                total_reward = 0
                steps = 0
                action = 0
                episode_reward_list = []

                # Steps in an episode
                while steps < exalearner.nsteps:
                    logger.debug('ASYNC::run() agent_comm.rank{}; step({} of {})'
                                 .format(agent_comm.rank, steps, (exalearner.nsteps - 1)))
                    if ExaComm.env_comm.rank == 0:
                        # Receive target weights
                        recv_data = agent_comm.recv(None, source=0)
                        # Update episode while beginning a new one i.e. step = 0
                        if steps == 0:
                            episode = recv_data[0]
                        # This variable is used for kill check
                        episode_interim = recv_data[0]

                    # Broadcast episode within env_comm
                    episode_interim = env_comm.bcast(episode_interim, 0)

                    if episode_interim == -1:
                        episode = -1
                        if ExaComm.env_comm.rank == 0:
                            logger.info(
                                "Rank[%s] - Episode/Step:%s/%s"
                                % (str(agent_comm.rank), str(episode), str(steps))
                            )
                        break

                    send_data = False
                    done = False
                    while send_data == False and done == False:
                        if ExaComm.env_comm.rank == 0:
                            exalearner.agent.epsilon = recv_data[1]
                            exalearner.agent.set_weights(recv_data[2])

                            action, policy_type = exalearner.agent.action(current_state)
                            ib.update("Async_Env_Inference", 1)

                            if exalearner.action_type == "fixed":
                                action, policy_type = 0, -11

                        # Broadcast episode count to all procs in env_comm
                        action = env_comm.bcast(action, root=0)

                        ib.startTrace("step", 0)
                        next_state, reward, done, _ = exalearner.env.step(action)
                        ib.stopTrace()
                        ib.update("Async_Env_Step", 1)

                        if ExaComm.env_comm.rank == 0:
                            total_reward += reward
                            exalearner.agent.remember(current_state, action, reward, next_state, done)
                            batch_data = next(exalearner.agent.generate_data())
                            ib.update("Async_Env_Generate_Data", 1)

                            logger.info(
                                'Rank[{}] - Generated data: {}'.format(agent_comm.rank, len(batch_data[0])))
                            try:
                                buffer_length = len(exalearner.agent.memory)
                            except:
                                buffer_length = exalearner.agent.replay_buffer.get_buffer_length()
                            logger.info(
                                'Rank[{}] - # Memories: {}'.format(agent_comm.rank, buffer_length))

                            if steps >= exalearner.nsteps - 1:
                                done = True

                            # Send batched memories
                            if exalearner.agent.has_data():
                                send_data = True
                                agent_comm.send([agent_comm.rank, steps, batch_data, exalearner.agent.epsilon, done], 0)
                            indices, loss = recv_data[3:5]
                            if indices is not None:
                                exalearner.agent.set_priorities(indices, loss)
                            logger.info('Rank[%s] - Total Reward:%s' %
                                        (str(agent_comm.rank), str(total_reward)))
                            logger.info(
                                'Rank[%s] - Episode/Step/Status:%s/%s/%s' % (str(agent_comm.rank), str(episode), str(steps), str(done)))

                            # TODO: make this configurable so we don't always suffer IO
                            train_writer.writerow([time.time(), current_state, action, reward, next_state, total_reward,
                                                   done, episode, steps, policy_type, exalearner.agent.epsilon])
                            train_file.flush()

                            # Update state and step
                            current_state = next_state
                            steps += 1

                        # Broadcast done
                        done = env_comm.bcast(done, 0)
                    # Break loop if done
                    # if done:
                    #     break
                episode_reward_list.append(total_reward)
                # Mean of last 40 episodes
                average_reward = np.mean(episode_reward_list[-40:])
                print("Episode * {} * Avg Reward is ==> {}".format(episode, average_reward))
            ib.update("Async_Env_Episode", 1)
            logger.info("Worker time = {}".format(env_comm.time() - start))
            if ExaComm.is_actor():
                train_file.close()<|MERGE_RESOLUTION|>--- conflicted
+++ resolved
@@ -59,11 +59,7 @@
         self.use_priority_replay = (priority_scale is not None and priority_scale > 0)
 
     @PROFILE
-<<<<<<< HEAD
-    def run(self, workflow):
-=======
     def run(self, exalearner):
->>>>>>> 82068401
         """This function implements the asynchronous workflow in EXARL using two-sided
         point-to-point MPI communication.
 
