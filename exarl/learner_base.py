--- conflicted
+++ resolved
@@ -133,13 +133,8 @@
             print("Incompatible run_type", flush = True)
         self.agent.save_info()
         comm = MPI.COMM_WORLD
-<<<<<<< HEAD
+
         if run_type == 'static':
-            if comm.rank%(self.mpi_children_per_parent+1) == 0:
-                self.run_exarl(comm)
-        elif run_type == 'dynamic':
-=======
-        if type == 'static':
             color =MPI.UNDEFINED
             if comm.rank%(self.mpi_children_per_parent+1) == 0:
                 color = 0
@@ -147,6 +142,5 @@
             if new_comm != MPI.COMM_NULL:
                 self.run_exarl(new_comm)
                 new_comm.Free()
-        elif type == 'dynamic':
->>>>>>> c777f013
+        elif run_type == 'dynamic':
             self.run_exarl(comm)