--- conflicted
+++ resolved
@@ -117,7 +117,7 @@
             current_state = self.env.reset()
             total_reward = 0
             done = False
-  
+
             start_time_episode = time.time()
             steps = 0
             while done != True:
@@ -164,7 +164,7 @@
                 if comm.rank == 0:
                     self.agent.save(self.results_dir+'/'+filename_prefix+'.h5')
 
-                steps += 1                                                                                                      
+                steps += 1
                 done = True if steps>=self.nsteps else False
 
             end_time_episode = time.time()
@@ -177,12 +177,8 @@
         if self.agent!=None:
             self.agent.set_agent()
 
-<<<<<<< HEAD
         if self.env!=None:
             self.env.set_env()
-=======
-        self.env.set_env()
->>>>>>> c0191a1a
 
         if run_type == 'static':
             if self.agent_comm != MPI.COMM_NULL:
