# © (or copyright) 2020. Triad National Security, LLC. All rights reserved.
#
# This program was produced under U.S. Government contract 89233218CNA000001 for Los Alamos
# National Laboratory (LANL), which is operated by Triad National Security, LLC for the U.S.
# Department of Energy/National Nuclear Security Administration. All rights in the program are
# reserved by Triad National Security, LLC, and the U.S. Department of Energy/National Nuclear
# 1;95;0c Security Administration. The Government is granted for itself and others acting on its behalf a
# nonexclusive, paid-up, irrevocable globalwide license in this material to reproduce, prepare
# derivative works, distribute copies to the public, perform publicly and display publicly, and
# to permit others to do so.

import time
import gym
import envs
import agents
import workflows

from exarl.simple_comm import ExaSimple
from exarl.mpi_comm import ExaMPI
from exarl.comm_base import ExaComm
from exarl.env_base import ExaEnv

import os
import csv
import sys
import json

import utils.log as log
import utils.candleDriver as cd
logger = log.setup_logger(__name__, cd.run_params['log_level'])


class ExaLearner():

<<<<<<< HEAD
    def __init__(self, run_params, comm=None):
=======
    def __init__(self, comm):
        # Global communicator
        self.global_comm = comm
        self.global_size = self.global_comm.size

>>>>>>> 53e6979b
        # Default training
        self.nepisodes = 1
        self.nsteps = 10
        self.results_dir = './results'  # Default dir, will be overridden by candle
        self.do_render = False

        self.process_per_env = int(cd.run_params['process_per_env'])
        self.action_type = cd.run_params['action_type']

        # Setup agent and environments
        self.agent_id = 'agents:' + cd.run_params['agent']
        self.env_id   = 'envs:' + cd.run_params['env']
        self.workflow_id = 'workflows:' + cd.run_params['workflow']

        # Setup MPI
        # ExaSimple(comm, self.process_per_env)
        ExaMPI(comm, self.process_per_env)
        self.global_comm = ExaComm.global_comm
        self.global_size = ExaComm.global_comm.size

        # Sanity check before we actually allocate resources
        if self.global_size < self.process_per_env:
            sys.exit('EXARL::ERROR Not enough processes.')
        if (self.global_size - 1) % self.process_per_env != 0:
            sys.exit('EXARL::ERROR Uneven number of processes.')
        if self.global_size < 2 and self.workflow_id == 'workflows:async':
            print('\n################\nNot enough processes, running synchronous single learner ...\n################\n')
            self.workflow_id = 'workflows:' + 'sync'

        self.agent, self.env, self.workflow = self.make()
        self.env.unwrapped.spec.max_episode_steps  = self.nsteps
        self.env.unwrapped._max_episode_steps = self.nsteps

        self.env.spec.max_episode_steps  = self.nsteps
        self.env._max_episode_steps = self.nsteps
        self.set_config()
        # self.env.set_env()
        self.env.reset()

    def make(self):
        # Create environment object
        env = gym.make(self.env_id).unwrapped
        env = ExaEnv(env)
        # Create agent object
        agent = None
        # Only agent_comm processes will create agents
<<<<<<< HEAD
        if ExaComm.is_agent():
            agent = agents.make(self.agent_id, env=env)
=======
        if mpi_settings.is_agent():
            agent = agents.make(self.agent_id, env=env)
        else:
            logger.debug('Does not contain an agent')
>>>>>>> 53e6979b
        # Create workflow object
        workflow = workflows.make(self.workflow_id)
        return agent, env, workflow

    def set_training(self, nepisodes, nsteps):
        self.nepisodes = nepisodes
        self.nsteps    = nsteps
        if self.global_size > self.nepisodes:
            sys.exit(
                'EXARL::ERROR There is more resources allocated for the number of episodes.\nnprocs should be less than nepisodes.')
        self.env.unwrapped._max_episode_steps = self.nsteps
        self.env.unwrapped.spec.max_episode_steps  = self.nsteps
        self.env.spec.max_episode_steps  = self.nsteps
        self.env._max_episode_steps = self.nsteps

    # Use with CANDLE
    def set_config(self):
        params = cd.run_params
        self.set_training(int(params['n_episodes']), int(params['n_steps']))
        self.results_dir = params['output_dir']
        if not os.path.exists(self.results_dir):
            if (self.global_comm.rank == 0):
                os.makedirs(self.results_dir)

    def render_env(self):
        self.do_render = True

    def run(self):
        self.workflow.run(self)<|MERGE_RESOLUTION|>--- conflicted
+++ resolved
@@ -32,15 +32,8 @@
 
 class ExaLearner():
 
-<<<<<<< HEAD
-    def __init__(self, run_params, comm=None):
-=======
-    def __init__(self, comm):
-        # Global communicator
-        self.global_comm = comm
-        self.global_size = self.global_comm.size
-
->>>>>>> 53e6979b
+    def __init__(self, comm=None):
+        
         # Default training
         self.nepisodes = 1
         self.nsteps = 10
@@ -56,8 +49,9 @@
         self.workflow_id = 'workflows:' + cd.run_params['workflow']
 
         # Setup MPI
-        # ExaSimple(comm, self.process_per_env)
-        ExaMPI(comm, self.process_per_env)
+        # Global communicator
+        # ExaMPI(comm, self.process_per_env)
+        ExaSimple(comm, self.process_per_env)
         self.global_comm = ExaComm.global_comm
         self.global_size = ExaComm.global_comm.size
 
@@ -87,15 +81,10 @@
         # Create agent object
         agent = None
         # Only agent_comm processes will create agents
-<<<<<<< HEAD
         if ExaComm.is_agent():
-            agent = agents.make(self.agent_id, env=env)
-=======
-        if mpi_settings.is_agent():
             agent = agents.make(self.agent_id, env=env)
         else:
             logger.debug('Does not contain an agent')
->>>>>>> 53e6979b
         # Create workflow object
         workflow = workflows.make(self.workflow_id)
         return agent, env, workflow
