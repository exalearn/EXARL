# © (or copyright) 2020. Triad National Security, LLC. All rights reserved.
#
# This program was produced under U.S. Government contract 89233218CNA000001 for Los Alamos
# National Laboratory (LANL), which is operated by Triad National Security, LLC for the U.S.
# Department of Energy/National Nuclear Security Administration. All rights in the program are
# reserved by Triad National Security, LLC, and the U.S. Department of Energy/National Nuclear
# Security Administration. The Government is granted for itself and others acting on its behalf a
# nonexclusive, paid-up, irrevocable worldwide license in this material to reproduce, prepare
# derivative works, distribute copies to the public, perform publicly and display publicly, and
# to permit others to do so.


import time
import gym
import envs
import agents

import os
import csv

from mpi4py import MPI
import json

import logging
logging.basicConfig(format='%(asctime)s - %(levelname)s - %(message)s')
logger = logging.getLogger('RL-Logger')
logger.setLevel(logging.ERROR )

class ExaLearner():

    def __init__(self, run_params):
        # Default training
        self.nepisodes = 1
        self.nsteps = 10
        self.results_dir = './results'
        self.do_render = False

        self.mpi_children_per_parent = int(run_params['mpi_children_per_parent'])
        # Setup agent and environments
        agent_id = 'agents:'+run_params['agent']
        env_id   = 'envs:'+run_params['env']
        self.agent_id = agent_id
        self.env_id   = env_id
        self.agent, self.env = self.make()
        self.env._max_episode_steps = self.nsteps

        # Set configuration
        self.mpi_children_per_parent = run_params['mpi_children_per_parent']
        #self.results_dir = run_params['output_dir']+run_params['experiment_id']+'/'+run_params['run_id']
        self.results_dir = run_params['output_dir']
        self.set_results_dir()
        self.set_config(run_params)

    def make(self):
        # World communicator
        self.world_comm = MPI.COMM_WORLD
        world_rank = self.world_comm.rank

        # Environment communicator
        env_color = int(world_rank/(self.mpi_children_per_parent))#+1))
        self.env_comm = self.world_comm.Split(env_color, world_rank)

        # Create environment object
        env = gym.make(self.env_id, env_comm=self.env_comm)

        # Agent communicator
        agent_color = MPI.UNDEFINED
        if world_rank%(self.mpi_children_per_parent+1) == 0:
            agent_color = 0 # Can be anything, just assigning a common value for color
        self.agent_comm = self.world_comm.Split(agent_color, world_rank)
        # Create agent object
        agent = None
        if world_rank%(self.mpi_children_per_parent+1) == 0:
            agent = agents.make(self.agent_id, env=env, agent_comm=self.agent_comm)

        return agent, env


    def set_training(self,nepisodes,nsteps):
        self.nepisodes = nepisodes
        self.nsteps    = nsteps
        self.env._max_episode_steps = self.nsteps

    # Use with CANDLE
    def set_config(self, params):
        self.set_training(int(params['n_episodes']), int(params['n_steps']))
        # set the agent up
        self.agent.set_config(params)
        self.env.set_config(params)

    def set_results_dir(self):
        if not os.path.exists(self.results_dir):
            os.makedirs(self.results_dir)

        ## Set for agent
        if self.agent != None:
            self.agent.set_results_dir(self.results_dir)
        ## Set for env
        #if self.env != None:
        self.env.set_results_dir(self.results_dir)

    def render_env(self):
        self.do_render=True

    def run_exarl(self, comm):

        filename_prefix = 'ExaLearner_' + 'Episode%s_Steps%s_Rank%s_memory_v1' % ( str(self.nepisodes), str(self.nsteps), str(comm.rank))
        train_file = open(self.results_dir+'/'+filename_prefix + ".log", 'w')
        train_writer = csv.writer(train_file, delimiter = " ")
        #print('self.world_comm.rank:',self.world_comm.rank)

        for e in range(self.nepisodes):

            rank0_memories = 0
            target_weights = None
            current_state = self.env.reset()
            total_reward = 0
            done = False

            start_time_episode = time.time()
            steps = 0
            while done != True:
                ## All workers ##
                action = self.agent.action(current_state)
                next_state, reward, done, _ = self.env.step(action)
                total_reward += reward
                memory = (current_state, action, reward, next_state, done, total_reward)
                new_data = comm.gather(memory, root=0)
                logger.info('Rank[%s] - Memory length: %s ' % (str(comm.rank),len(self.agent.memory)))

                ## Learner ##
                if comm.rank == 0:
                    ## Push memories to learner ##
                    for data in new_data:
                        self.agent.remember(data[0],data[1],data[2],data[3],data[4])
                        ## Train learner ##
                        self.agent.train()
                        rank0_memories = len(self.agent.memory)
                        target_weights = self.agent.get_weights()
                        if rank0_memories%(comm.size) == 0:
                            self.agent.save(self.results_dir+filename_prefix+'.h5')

                ## Broadcast the memory size and the model weights to the workers  ##
                rank0_memories = comm.bcast(rank0_memories, root=0)
                current_weights = comm.bcast(target_weights, root=0)

                logger.info('Rank[%s] - rank0 memories: %s' % (str(comm.rank), str(rank0_memories)))

                ## Set the model weight for all the workers
                if comm.rank > 0 and rank0_memories > 30:# and rank0_memories%(size)==0:
                    logger.info('## Rank[%s] - Updating weights ##' % str(comm.rank))
                    self.agent.set_weights(current_weights)

                ## Update state
                current_state = next_state
                logger.info('Rank[%s] - Total Reward:%s' % (str(comm.rank),str(total_reward)))

                ## Save memory for offline analysis
                train_writer.writerow([current_state,action,reward,next_state,total_reward,done])
                train_file.flush()

                ## Save Learning target model
                if comm.rank == 0:
                    self.agent.save(self.results_dir+filename_prefix+'.h5')
<<<<<<< HEAD
            end_time_episode = time.time()
            logger.info('Rank[%s] run-time for episode %s: %s' % (str(comm.rank), str(e), str(end_time_episode - start_time_episode)))

=======

            #comm.barrier()
>>>>>>> 230f0d6f
        train_file.close()


    def run(self, run_type):
        if self.agent!=None:
            self.agent.set_agent()

        if run_type == 'static':
            if self.agent_comm != MPI.COMM_NULL:
                self.run_exarl(self.agent_comm)
                self.agent_comm.Free()
        elif run_type == 'dynamic':
            self.run_exarl(self.world_comm)

        if self.env_comm != MPI.COMM_NULL:
            self.env_comm.Free()<|MERGE_RESOLUTION|>--- conflicted
+++ resolved
@@ -46,7 +46,6 @@
 
         # Set configuration
         self.mpi_children_per_parent = run_params['mpi_children_per_parent']
-        #self.results_dir = run_params['output_dir']+run_params['experiment_id']+'/'+run_params['run_id']
         self.results_dir = run_params['output_dir']
         self.set_results_dir()
         self.set_config(run_params)
@@ -162,14 +161,10 @@
                 ## Save Learning target model
                 if comm.rank == 0:
                     self.agent.save(self.results_dir+filename_prefix+'.h5')
-<<<<<<< HEAD
+
             end_time_episode = time.time()
             logger.info('Rank[%s] run-time for episode %s: %s' % (str(comm.rank), str(e), str(end_time_episode - start_time_episode)))
 
-=======
-
-            #comm.barrier()
->>>>>>> 230f0d6f
         train_file.close()
 
 
