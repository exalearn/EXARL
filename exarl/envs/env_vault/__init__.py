--- conflicted
+++ resolved
@@ -16,10 +16,7 @@
     from exarl.envs.env_vault.ExaBoosterNew import ExaBooster_v2 as ExaBooster
 elif env == 'ExaWaterClusterDiscrete-v0':
     from exarl.envs.env_vault.ExaWaterClusterDiscrete import ExaWaterClusterDiscrete
-<<<<<<< HEAD
 elif env == 'Hadrec-v0':
     from exarl.envs.env_vault.HadrecWrapper import HadrecWrapper
-=======
 else:
-    print("No environment selected!")
->>>>>>> 2da3cb13
+    print("No environment selected!")