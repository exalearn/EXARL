from gym.envs import registration
from gym.envs.registration import register
import exarl.utils.candleDriver as cd
try:
    env = cd.run_params['env']
except:
    env = None

if env == 'ExaCH-v0':
    register(
        id=env,
        entry_point='exarl.envs.env_vault:CahnHilliardEnv',
    )

elif env == 'ExaCartPoleStatic-v0':
    register(
        id=env,
        entry_point='exarl.envs.env_vault:ExaCartpoleStatic'
    )

elif env == 'ExaCovid-v0':
    register(
        id=env,
        entry_point='exarl.envs.env_vault:ExaCOVID'
    )

elif env == 'ExaBoosterDiscrete-v0':
    register(
        id=env,
        entry_point='exarl.envs.env_vault:ExaBooster'
    )

elif env == 'ExaBoosterNew-v0':
    register(
        id=env,
        entry_point='exarl.envs.env_vault:ExaBooster'
    )

elif env == 'ExaWaterClusterDiscrete-v0':
    register(
        id=env,
        entry_point='exarl.envs.env_vault:ExaWaterClusterDiscrete'
    )
<<<<<<< HEAD
elif env == 'Hadrec-v0':
    register(
        id=env,
        entry_point='exarl.envs.env_vault:HadrecWrapper'
    )
=======

else:
    print("No environment selected!")
>>>>>>> 2da3cb13
<|MERGE_RESOLUTION|>--- conflicted
+++ resolved
@@ -41,14 +41,10 @@
         id=env,
         entry_point='exarl.envs.env_vault:ExaWaterClusterDiscrete'
     )
-<<<<<<< HEAD
 elif env == 'Hadrec-v0':
     register(
         id=env,
         entry_point='exarl.envs.env_vault:HadrecWrapper'
     )
-=======
-
 else:
-    print("No environment selected!")
->>>>>>> 2da3cb13
+    print("No environment selected!")