--- conflicted
+++ resolved
@@ -27,11 +27,7 @@
 
     @abstractmethod
     def raw(self):
-<<<<<<< HEAD
-        pass 
-=======
         pass
->>>>>>> 583881dd
 
     @abstractmethod
     def send(self, data, dest, pack=False):
@@ -84,11 +80,7 @@
         ExaComm.env_comm = None
         ExaComm.learner_comm = None
         ExaComm.num_learners = 1
-<<<<<<< HEAD
-        ExaComm.procs_per_env = 1
-=======
         ExaComm.procs_per_env = 1
 
     def get_MPI():
-        return ExaComm.global_comm.MPI
->>>>>>> 583881dd
+        return ExaComm.global_comm.MPI