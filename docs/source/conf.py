# Configuration file for the Sphinx documentation builder.
#
# This file only contains a selection of the most common options. For a full
# list see the documentation:
# https://www.sphinx-doc.org/en/master/usage/configuration.html

# -- Path setup --------------------------------------------------------------

# If extensions (or modules to document with autodoc) are in another directory,
# add these directories to sys.path here. If the directory is relative to the
# documentation root, use os.path.abspath to make it absolute, like shown here.
#
import os
import sys
sys.path.insert(0, os.path.abspath('../..'))
<<<<<<< HEAD
sys.path.append('../../exarl/config')
sys.path.append('../../exarl/envs')
sys.path.append('../../exarl/envs/env_vault')
sys.path.append('../../exarl/envs/env_vault/ExaCartpoleStatic')
sys.path.append('../../exarl/envs/env_vault/ExaWaterClusterDiscrete')
sys.path.append('../../exarl/envs/env_vault/ExaCH')
sys.path.append('../../exarl/envs/env_vault/ExaCOVID')
sys.path.append('../../exarl/envs/env_vault/ExaBoosterDiscrete')
sys.path.append('../../exarl/workflows')
sys.path.append('../../exarl/workflows/registration')
sys.path.append('../../exarl/agents/agent_vault')
sys.path.append('../../exarl/agents/registration')
sys.path.append('../../exarl/agents/')
sys.path.append('../../exarl/agents/agent_vault/dqn')
sys.path.append('../../exarl/agents/agent_vault/ddpg_vtrace')
sys.path.append('../../exarl/agents/agent_vault/ddpg')
sys.path.append('../../exarl/base')
sys.path.append('../../exarl/base/workflow_base')
sys.path.append('../../exarl/base/test_state')
sys.path.append('../../exarl/base/test_action')
sys.path.append('../../exarl/base/state')
sys.path.append('../../exarl/base/learner_base')
sys.path.append('../../exarl/base/env_base')
sys.path.append('../../exarl/base/dataset_base')
sys.path.append('../../exarl/base/data_exchange')
sys.path.append('../../exarl/base/agent_base')
sys.path.append('../../exarl/base/action')
sys.path.append('../../exarl/utils/OUActionNoise')
sys.path.append('../../exarl/utils/analyze_reward')
sys.path.append('../../exarl/utils/introspect')
sys.path.append('../../exarl/utils/profile')
sys.path.append('../../exarl/utils/typing')
sys.path.append('../../exarl/utils')
sys.path.append('../../exarl/config/learner_cfg.json')
=======
sys.path.append('../../exarl/')
>>>>>>> fe0b0bbd

# -- Project information -----------------------------------------------------

project = 'EXARL'
copyright = '2021, ExaLearn Control Team'
author = 'ExaLearn Control Team'


# -- General configuration ---------------------------------------------------

# Add any Sphinx extension module names here, as strings. They can be
# extensions coming with Sphinx (named 'sphinx.ext.*') or your custom
# ones.
extensions = ['sphinx.ext.autodoc', 'sphinx.ext.coverage',
              'sphinx.ext.doctest', 'sphinx.ext.intersphinx',
              'sphinx.ext.todo',  'sphinx.ext.autosummary',
              'sphinx.ext.ifconfig', 'sphinx.ext.viewcode',
<<<<<<< HEAD
              'sphinx.ext.inheritance_diagram']
# extensions = ['sphinx.ext.autodoc']
=======
              'sphinx.ext.napoleon',
              'sphinx.ext.inheritance_diagram'
              ]

# napoleon settings
napoleon_google_docstring = True
napoleon_numpy_docstring = True
napoleon_use_ivar = True
napoleon_use_rtype = False

add_module_names = False
>>>>>>> fe0b0bbd

# Configuration of sphinx.ext.coverage
coverage_show_missing_items = True

# Add any paths that contain templates here, relative to this directory.
templates_path = ['_templates']

# List of patterns, relative to source directory, that match files and
# directories to ignore when looking for source files.
# This pattern also affects html_static_path and html_extra_path.
exclude_patterns = [] # ['__init__.py','__main__.py']


# -- Options for HTML output -------------------------------------------------

# The theme to use for HTML and HTML Help pages.  See the documentation for
# a list of builtin themes.
#
# html_theme = 'alabaster'
html_theme = 'sphinx_rtd_theme'
html_theme_options = {
    'collapse_navigation': True,
    'display_version': True
}

# Add any paths that contain custom static files (such as style sheets) here,
# relative to this directory. They are copied after the builtin static files,
# so a file named "default.css" will overwrite the builtin "default.css".
html_static_path = ['_static']<|MERGE_RESOLUTION|>--- conflicted
+++ resolved
@@ -13,7 +13,6 @@
 import os
 import sys
 sys.path.insert(0, os.path.abspath('../..'))
-<<<<<<< HEAD
 sys.path.append('../../exarl/config')
 sys.path.append('../../exarl/envs')
 sys.path.append('../../exarl/envs/env_vault')
@@ -48,9 +47,6 @@
 sys.path.append('../../exarl/utils/typing')
 sys.path.append('../../exarl/utils')
 sys.path.append('../../exarl/config/learner_cfg.json')
-=======
-sys.path.append('../../exarl/')
->>>>>>> fe0b0bbd
 
 # -- Project information -----------------------------------------------------
 
@@ -68,22 +64,8 @@
               'sphinx.ext.doctest', 'sphinx.ext.intersphinx',
               'sphinx.ext.todo',  'sphinx.ext.autosummary',
               'sphinx.ext.ifconfig', 'sphinx.ext.viewcode',
-<<<<<<< HEAD
               'sphinx.ext.inheritance_diagram']
 # extensions = ['sphinx.ext.autodoc']
-=======
-              'sphinx.ext.napoleon',
-              'sphinx.ext.inheritance_diagram'
-              ]
-
-# napoleon settings
-napoleon_google_docstring = True
-napoleon_numpy_docstring = True
-napoleon_use_ivar = True
-napoleon_use_rtype = False
-
-add_module_names = False
->>>>>>> fe0b0bbd
 
 # Configuration of sphinx.ext.coverage
 coverage_show_missing_items = True
@@ -94,7 +76,7 @@
 # List of patterns, relative to source directory, that match files and
 # directories to ignore when looking for source files.
 # This pattern also affects html_static_path and html_extra_path.
-exclude_patterns = [] # ['__init__.py','__main__.py']
+exclude_patterns = []  # ['__init__.py','__main__.py']
 
 
 # -- Options for HTML output -------------------------------------------------
