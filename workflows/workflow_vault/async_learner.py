import time
import csv
import numpy as np
from random import randint
import exarl as erl
<<<<<<< HEAD
import introbind as ib

import utils.log as log
from utils.candleDriver import initialize_parameters
run_params = initialize_parameters()
logger = log.setup_logger('RL-Logger', run_params['log_level'])
=======
from utils.profile import *
import utils.log as log
import utils.candleDriver as cd
logger = log.setup_logger(__name__, cd.run_params['log_level'])
>>>>>>> 53e6979b

from exarl.comm_base import ExaComm

class ASYNC(erl.ExaWorkflow):
    def __init__(self):
        print('Class ASYNC learner')

    @PROFILE
    def run(self, learner):
        # MPI communicators
        agent_comm = ExaComm.agent_comm
        env_comm = ExaComm.env_comm

        # # Set target model
        shape = learner.agent.get_data_shape()
        hasShape = (shape != None)
        target_weights = learner.agent.get_weights()
        if ExaComm.is_learner():
            learner.agent.set_learner()
        
        # Only agent_comm processes will run this try block
        if agent_comm:
            target_weights = agent_comm.bcast(target_weights,0)
            learner.agent.set_weights(target_weights)
        else:
            logger.debug('Does not contain an agent')

        # Variables for all
        episode = 0
        episode_done = 0
        episode_interim = 0

        # Round-Robin Scheduler
        if ExaComm.is_learner():
            start = agent_comm.time()
            agent_comm.time()
            worker_episodes = np.arange(1, agent_comm.size)
            logger.debug('worker_episodes:{}'.format(worker_episodes))

            logger.info("Initializing ...\n")
            for s in range(1, agent_comm.size):
                # Send target weights
                rank0_epsilon = learner.agent.epsilon
                target_weights = learner.agent.get_weights()
                episode = worker_episodes[s - 1]
                agent_comm.send([episode, rank0_epsilon, target_weights], s)

            init_nepisodes = episode
            logger.debug('init_nepisodes:{}'.format(init_nepisodes))

            logger.debug("Continuing ...\n")
            while episode_done < learner.nepisodes:
                # print("Running scheduler/learner episode: {}".format(episode))

                # Receive the rank of the worker ready for more work
                recv_data = [0, 0, shape, 0] if hasShape else None
                recv_data = agent_comm.recv(recv_data)
                whofrom = recv_data[0]
                step = recv_data[1]
                batch = recv_data[2]
                done = recv_data[3]
                
                logger.debug('step:{}'.format(step))
                logger.debug('done:{}'.format(done))

                # Train
                learner.agent.train(batch)
                ib.update("Async_Learner_Train", 1)
                # TODO: Double check if this is already in the DQN code
                learner.agent.target_train()
                ib.update("Async_Learner_Target_Train", 1)

                # Send target weights
                rank0_epsilon = learner.agent.epsilon
                logger.debug('rank0_epsilon:{}'.format(rank0_epsilon))

                target_weights = learner.agent.get_weights()

                # Increment episode when starting
                if step == 0:
                    episode += 1
                    logger.debug('if episode:{}'.format(episode))

                # Increment the number of completed episodes
                if done:
                    episode_done += 1
                    latest_episode = worker_episodes.max()
                    worker_episodes[whofrom - 1] = latest_episode + 1
                    logger.debug('episode_done:{}'.format(episode_done))
                    ib.update("Async_Learner_Episode", 1)

                agent_comm.send([worker_episodes[whofrom - 1], rank0_epsilon, target_weights], whofrom)

            logger.info("Finishing up ...\n")
            episode = -1
            for s in range(1, agent_comm.size):
                recv_data = [0, 0, shape, 0] if hasShape else None
                recv_data = agent_comm.recv(recv_data)
                whofrom = recv_data[0]
                step = recv_data[1]
                batch = recv_data[2]
                done = recv_data[3]
                logger.debug('step:{}'.format(step))
                logger.debug('done:{}'.format(done))
                # Train
                learner.agent.train(batch)
                # TODO: Double check if this is already in the DQN code
                learner.agent.target_train()
                agent_comm.send([episode, -1, target_weights], dest=s)

            logger.info('Learner time: {}'.format(agent_comm.time() - start))

        else:
            if ExaComm.is_actor():
                # Setup logger
                filename_prefix = 'ExaLearner_' + 'Episodes%s_Steps%s_Rank%s_memory_v1' \
                                % (str(learner.nepisodes), str(learner.nsteps), str(agent_comm.rank))
                train_file = open(learner.results_dir + '/' + filename_prefix + ".log", 'w')
                train_writer = csv.writer(train_file, delimiter=" ")

            start = env_comm.time()
            while episode != -1:
                # Add start jitter to stagger the jobs [ 1-50 milliseconds]
                # time.sleep(randint(0, 50) / 1000)
                # Reset variables each episode
                learner.env.seed(0)
                # TODO: optimize some of these variables out for env processes
                current_state = learner.env.reset()
                total_reward = 0
                steps = 0
                action = 0

                # Steps in an episode
                while steps < learner.nsteps:
                    logger.debug('ASYNC::run() agent_comm.rank{}; step({} of {})'
                                 .format(agent_comm.rank, steps, (learner.nsteps - 1)))
<<<<<<< HEAD
                    if ExaComm.is_actor():
=======
                    if mpi_settings.is_actor():
>>>>>>> 53e6979b
                        # Receive target weights
                        recv_data = [0, 0, target_weights]
                        recv_data = agent_comm.recv(recv_data, source=0)
                        # Update episode while beginning a new one i.e. step = 0
                        if steps == 0:
                            episode = recv_data[0]
                        # This variable is used for kill check
                        episode_interim = recv_data[0]
                    
                    # Broadcast episode within env_comm
                    episode_interim = env_comm.bcast(episode_interim, 0)

                    if episode_interim == -1:
                        episode = -1
                        if ExaComm.is_actor():
                            logger.info('Rank[%s] - Episode/Step:%s/%s' % (str(agent_comm.rank), str(episode), str(steps)))
                        break
                    
                    if ExaComm.is_actor():
                        learner.agent.epsilon = recv_data[1]
                        learner.agent.set_weights(recv_data[2])

                        action, policy_type = learner.agent.action(current_state)
                        ib.update("Async_Env_Inference", 1)
                        if learner.action_type == 'fixed':
                            action, policy_type = 0, -11

                    ib.startTrace("step", 0)
                    next_state, reward, done, _ = learner.env.step(action)
                    ib.stopTrace()
                    ib.update("Async_Env_Step", 1)

                    if ExaComm.is_actor():
                        total_reward += reward
                        memory = (current_state, action, reward, next_state, done, total_reward)

                        learner.agent.remember(memory[0], memory[1], memory[2], memory[3], memory[4])

                        batch = next(learner.agent.generate_data())
                        ib.update("Async_Env_Generate_Data", 1)

                        logger.info('Rank[{}] - Generated data: {}'.format(agent_comm.rank, len(batch[0])))
                        logger.info('Rank[{}] - Memories: {}'.format(agent_comm.rank, len(learner.agent.memory)))

                    if steps >= learner.nsteps - 1:
                        done = True

                    if ExaComm.is_actor():
                        # Send batched memories
                        pack = not hasShape
                        agent_comm.send([agent_comm.rank, steps, batch, done], 0, pack=pack)

                        logger.info('Rank[%s] - Total Reward:%s' % (str(agent_comm.rank), str(total_reward)))
                        logger.info(
                            'Rank[%s] - Episode/Step/Status:%s/%s/%s' % (str(agent_comm.rank), str(episode), str(steps), str(done)))

                        train_writer.writerow([time.time(), current_state, action, reward, next_state, total_reward,
                                            done, episode, steps, policy_type, learner.agent.epsilon])
                        train_file.flush()
                    
                    # Update state and step
                    current_state = next_state
                    steps += 1

                    # Broadcast done
                    done = env_comm.bcast(done, 0)
                    # Break for loop if done
                    if done:
                        break
            ib.update("Async_Env_Episode", 1)
            logger.info('Worker time = {}'.format(env_comm.time() - start))
            if ExaComm.is_actor():
                train_file.close()
            
        if ExaComm.is_actor():
            logger.info(f'Agent[{agent_comm.rank}] timing info:\n')
            learner.agent.print_timers()<|MERGE_RESOLUTION|>--- conflicted
+++ resolved
@@ -3,19 +3,11 @@
 import numpy as np
 from random import randint
 import exarl as erl
-<<<<<<< HEAD
-import introbind as ib
-
-import utils.log as log
-from utils.candleDriver import initialize_parameters
-run_params = initialize_parameters()
-logger = log.setup_logger('RL-Logger', run_params['log_level'])
-=======
+from utils.introspect import ib
 from utils.profile import *
 import utils.log as log
 import utils.candleDriver as cd
 logger = log.setup_logger(__name__, cd.run_params['log_level'])
->>>>>>> 53e6979b
 
 from exarl.comm_base import ExaComm
 
@@ -152,11 +144,7 @@
                 while steps < learner.nsteps:
                     logger.debug('ASYNC::run() agent_comm.rank{}; step({} of {})'
                                  .format(agent_comm.rank, steps, (learner.nsteps - 1)))
-<<<<<<< HEAD
-                    if ExaComm.is_actor():
-=======
-                    if mpi_settings.is_actor():
->>>>>>> 53e6979b
+                    if ExaComm.is_actor():
                         # Receive target weights
                         recv_data = [0, 0, target_weights]
                         recv_data = agent_comm.recv(recv_data, source=0)
