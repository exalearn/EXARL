--- conflicted
+++ resolved
@@ -1,5 +1,3 @@
-<<<<<<< HEAD
-=======
 from exarl.utils import candleDriver
 try:
     
@@ -7,5 +5,4 @@
     print("Loaded this here")
 except:
     # candleDriver.run_params = {"log_level": [3,3], 'mpi4py_rc': "false"}
-    print("THIS THE FAIL OF UTEST TRY/CATCH")
->>>>>>> 583881dd
+    print("THIS THE FAIL OF UTEST TRY/CATCH")