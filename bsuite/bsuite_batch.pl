#!/usr/bin/perl
use strict;
use Cwd qw(cwd);
use File::Basename;
use FindBin;
use lib "$FindBin::RealBin";
require SingleRun;
use Getopt::Std;
my %options=();
my $dir = cwd;
my $script_path = dirname($0);

# ------------------ User options section ------------------ #
sub usage() {
    print "usage: bsuite_batch.pl [options] partition\n";
    print " partition: Slurm parition to submit jobs to\n\n";
    print " options:\n";
    print "  Slurm options:\n";
    print "    -N: Number of nodes per srun job\n";
    print "    -n: Number of ranks per srun job\n";
    print "    -a: Additional slurm options to pass\n";
    print "        (i.e. \"-x node15,node28\")\n";
    print "  Exarl options:\n";
    print "    -P: Path to exarl root\n";
    print "    -s: Number of seeds per experiment\n";
    print "    -e: Number of episodes per experiment\n";
    print "    -p: Number of steps per episode per experiment\n";
    print "    -o: Output dir\n";
    print "    -A: Additional Exarl options\n";
    print "        (i.e. \"--agent async\")\n";
    print "  Bsuite options:\n";
    print "    -b: Bsuite subset to run (defualt is all)\n";
    print "    -B: Only print bsuite subset, seeds, and episodes\n";
    print "        To see all use subset all (i.e. -B all)\n";
    print "    -D: Display bsuite subsets.\n";
    print "  Script options:\n";
    print "    -t: Turn OFF throttling\n";
    print "    -x: Don't run just print jobs\n";
    print "    -c: Create directories but do not run\n";
    print "    -h: Print this message\n\n";
    print "Example usage:\n";
    print "  ./bsuite/bsuite_batch.pl -N 2 -n 2 -a \"-x node15,node28,node22,node42,node33\" -b developer -o out -s 2 -e 100 -p 100 slurm\n";
    print "  ./bsuite/bsuite_batch.pl -N 2 -n 2 -a \"-A --agent async\" -o out slurm\n";
    print "  ./bsuite/bsuite_batch.pl -D slurm\n";
    print "  ./bsuite/bsuite_batch.pl -B all slurm\n";
    exit()
}

# User defined options
getopts("N:n:a:P:s:e:p:u:p:o:A:b:B:txhcD",\%options) or usage;
my $N = defined $options{N} ? $options{N} : 1;
my $n = defined $options{n} ? $options{n} : 1;
my $a = defined $options{a} ? $options{a} : "";
my $path = defined $options{P} ? $options{P} : ".";
my $seeds = defined $options{s} ? $options{s} : 1000000000;
my $episodes = defined $options{e} ? $options{e} : 1000000000;
my $steps = defined $options{p} ? "--n_steps $options{p}" : "";
my $A = defined $options{A} ? $options{A} : "";
my $throttle = defined $options{t} ? 0 : 1;
my $run = defined $options{x} ? 0 : 1;
my $bsuite_set = defined $options{b} ? $options{b} : "";
my $output_dir = defined $options{o} ? $options{o} : ".";
my $make_dir = defined $options{c} ? $options{c} : 0;
if(defined $options{h}) {
    usage();
}
if(defined $options{B}) {
    $bsuite_set = $options{B};
    my $path_to_py_module = $script_path . "/bsuite_all.py " . $bsuite_set;
    my $bsuite_txt = `python $path_to_py_module`;
    print("Subset: $bsuite_set\n");
    print("Name Seeds Episodes\n");
    print($bsuite_txt);
    exit();
}
if(defined $options{D}) {
    my $path_to_py_module = $script_path . "/bsuite_all.py display";
    my $bsuite_txt = `python $path_to_py_module`;
    print("Subsets:\n");
    print($bsuite_txt);
    exit();
}

# ------------------ Function section ------------------ #

# Wrapper to make directories
sub makeDir {
    if($run || $make_dir) {
        my $path_to_make = shift(@_);
        if(-d $path_to_make){
            print("Dir $path_to_make exists.\n");
        }
        else {
            print("Making $path_to_make\n");
            system("mkdir $path_to_make");
        }
    }
}

# This functions calls a python module to get the benchmark, seed, episodes
# that are found in the bsuite python module.  script_path is the dir that
# this perl script is found in.  Make sure bsuite_all and this script are
# colocated!
sub getBsuiteBenchSet {
    my $path_to_py_module = $script_path . "/bsuite_all.py " . $bsuite_set;
    my $ret = `python $path_to_py_module`;
    my @lines = split("\n", $ret);
    my %bsuite_benchmarks;
    foreach my $line (@lines) {
        my @parts = split(" ", $line);
        $bsuite_benchmarks{$parts[0]} = [$parts[1], $parts[2]];
    }
    return %bsuite_benchmarks
}

# This function checks to see if there is a directory called
# bench_seed_episode under the provided path.  If there is not
# then it creates the directory and returns the path.
sub checkForResults {
    my $bench = shift(@_);
    my $seed = shift(@_);
    my $episode = shift(@_);
    my $out_dir = shift(@_);
    my $to_check = $out_dir . "/" . $bench . "_" . $seed . "_" . $episode; 
    if(-d $to_check) {
        return 0;
    }
    if($run) {
        system("mkdir $to_check");
    }
    return $to_check;
}

# This function generates a slurm command if results do not already exist.
sub getSlurmCommand {
    my $bench = shift(@_);
    my $seed = shift(@_);
    my $episode = shift(@_);
    my $partition = shift(@_);
    my $driver_path = $path . "/exarl/driver";

    my $bench_dir_name = $bench;
    my $outfile = $bench_dir_name . "/" . $bench .  "_" . $seed . "_" . $episode . ".txt";
    
    if(defined $options{o}) {
        $bench_dir_name = $output_dir . "/" . $bench_dir_name;
        $outfile = $output_dir . "/" . $outfile;
    }

    makeDir($bench_dir_name);
    my $exp_dir = checkForResults($bench, $seed, $episode, $bench_dir_name);
    if($exp_dir) {
        makeDir($exp_dir);
        my $output = "--output_dir $bench_dir_name";
<<<<<<< HEAD
        return "srun -N $N -n $n $a python $driver_path --env Bsuite-v0 --bsuite_id $bench --seed_number $seed --n_episodes $episode $steps $A $output&> $outfile &";
=======
        return "srun -p $partition -N $N -n $n $a python $driver_path --env Bsuite-v0 --bsuite_id $bench --seed_number $seed --n_episodes $episode $steps $output&> $outfile &";
>>>>>>> f64b04f3
    }
    return 0;
}

# ------------------ Scripting section ------------------ #

# These are used to submit and throttle commands sent to slurm
my $username = $ENV{LOGNAME} || $ENV{USER} || getpwuid($<);
my $partition  = shift(@ARGV);
print("Username: $username Slurm Partition: $partition\n");
SingleRun::setPartition("$partition");
SingleRun::setUser("$username");

# Create output directory
makeDir($output_dir);

# This hashmap of desired benchmarks.
# Benchmark => (Number of seeds, Number of Episodes)
my %bsuite_bench = getBsuiteBenchSet();

# Iterate over all benchmarks
foreach my $benchmark (keys %bsuite_bench) {
    # Get the min seed and episode
    my $min_seed = $bsuite_bench{$benchmark}[0] <= $seeds ? $bsuite_bench{$benchmark}[0] : $seeds;
    my $min_episode = $bsuite_bench{$benchmark}[1] <= $episodes ? $bsuite_bench{$benchmark}[1] : $episodes;
    for(my $i=0; $i<$min_seed; $i++) {
        my $command = getSlurmCommand($benchmark, $i, $min_episode, $partition);
        if($command) {
            if($run) {
                # If we don't use throttling, all jobs will be dumped into the system
                if($throttle) {
                    SingleRun::throttleCommand($command);
                }
                else {
                    print("$command\n");
                    SingleRun::runCommand($command);
                }
            }
            else {
                print("$command\n");
            }
        }
        else {
            print("Skipping $benchmark $i $min_episode\n");
        }
    }
}<|MERGE_RESOLUTION|>--- conflicted
+++ resolved
@@ -152,11 +152,7 @@
     if($exp_dir) {
         makeDir($exp_dir);
         my $output = "--output_dir $bench_dir_name";
-<<<<<<< HEAD
-        return "srun -N $N -n $n $a python $driver_path --env Bsuite-v0 --bsuite_id $bench --seed_number $seed --n_episodes $episode $steps $A $output&> $outfile &";
-=======
         return "srun -p $partition -N $N -n $n $a python $driver_path --env Bsuite-v0 --bsuite_id $bench --seed_number $seed --n_episodes $episode $steps $output&> $outfile &";
->>>>>>> f64b04f3
     }
     return 0;
 }
