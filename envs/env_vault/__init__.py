import driver.candleDriver as cd

run_params = cd.initialize_parameters()
env = run_params['env']

if env == 'ExaLearnBlockCoPolymerTDLG-v0':
    from envs.env_vault.exalearn_bcp_tdlg import BlockCoPolymerTDLG
elif env == 'ExaLearnBlockCoPolymerTDLG-v3':
    from envs.env_vault.exalearn_bcp_tdlg_v3 import BlockCoPolymerTDLGv3
elif env == 'ExaLearnCartpole-v0':
    from envs.env_vault.ExaCartpoleDynamic import ExaCartpoleDynamic
elif env == 'ExaLearnCartpole-v1':
    from envs.env_vault.ExaCartpoleStatic import ExaCartpoleStatic
elif env == 'ch-v0':
    from envs.env_vault.env_ch import CahnHilliardEnv
elif env == 'ExaCovid-v0':
    from envs.env_vault.ExaCOVID import ExaCOVID
<<<<<<< HEAD
elif env == 'ExaDotsAndBoxes-v0':
    from envs.env_vault.ExaDotsAndBoxes import ExaDotsAndBoxes
=======
elif env == 'ExaBooster-v1':
    from envs.env_vault.surrogate_accelerator_v1 import Surrogate_Accelerator_v1 as ExaBooster
>>>>>>> aaf8217c
<|MERGE_RESOLUTION|>--- conflicted
+++ resolved
@@ -15,10 +15,7 @@
     from envs.env_vault.env_ch import CahnHilliardEnv
 elif env == 'ExaCovid-v0':
     from envs.env_vault.ExaCOVID import ExaCOVID
-<<<<<<< HEAD
-elif env == 'ExaDotsAndBoxes-v0':
-    from envs.env_vault.ExaDotsAndBoxes import ExaDotsAndBoxes
-=======
 elif env == 'ExaBooster-v1':
     from envs.env_vault.surrogate_accelerator_v1 import Surrogate_Accelerator_v1 as ExaBooster
->>>>>>> aaf8217c
+if env == 'ExaDotsAndBoxes-v0':
+    from envs.env_vault.ExaDotsAndBoxes import ExaDotsAndBoxes