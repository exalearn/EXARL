import utils.candleDriver as cd

env = cd.run_params['env']

if env == 'ExaTDLG-v0':
    from envs.env_vault.exalearn_bcp_tdlg import BlockCoPolymerTDLG
elif env == 'ExaTDLG-v3':
    from envs.env_vault.exalearn_bcp_tdlg_v3 import BlockCoPolymerTDLGv3
elif env == 'ExaCartPole-v0':
    from envs.env_vault.ExaCartpoleDynamic import ExaCartpoleDynamic
elif env == 'ExaCartPole-v1':
    from envs.env_vault.ExaCartpoleStatic import ExaCartpoleStatic
elif env == 'ExaCH-v0':
    from envs.env_vault.env_ch import CahnHilliardEnv
elif env == 'ExaCovid-v0':
    from envs.env_vault.ExaCOVID import ExaCOVID
elif env == 'ExaBooster-v1':
    from envs.env_vault.surrogate_accelerator_v1 import Surrogate_Accelerator_v1 as ExaBooster
elif env == 'ExaBoosterContinuous-v1':
    from envs.env_vault.surrogate_accelerator_v2 import Surrogate_Accelerator_v2 as ExaBoosterContinuous
elif env == 'ExaLAMMPS-v0':
    from envs.env_vault.exalearn_lammps_ex1 import ExaLammpsEx1 as ExaLAMMPS
<<<<<<< HEAD
=======
elif env == 'ExaWaterCluster-v0':
    from envs.env_vault.exalearn_water_cluster import WaterCluster
>>>>>>> 53e6979b
<|MERGE_RESOLUTION|>--- conflicted
+++ resolved
@@ -20,8 +20,5 @@
     from envs.env_vault.surrogate_accelerator_v2 import Surrogate_Accelerator_v2 as ExaBoosterContinuous
 elif env == 'ExaLAMMPS-v0':
     from envs.env_vault.exalearn_lammps_ex1 import ExaLammpsEx1 as ExaLAMMPS
-<<<<<<< HEAD
-=======
 elif env == 'ExaWaterCluster-v0':
     from envs.env_vault.exalearn_water_cluster import WaterCluster
->>>>>>> 53e6979b
