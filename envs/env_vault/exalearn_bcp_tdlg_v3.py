--- conflicted
+++ resolved
@@ -22,11 +22,8 @@
 class BlockCoPolymerTDLGv3(gym.Env):
     metadata = {'render.modes': ['human']}
 
-<<<<<<< HEAD
+
     def __init__(self, cfg_file='envs/env_vault/env_cfg/ExaLearnBlockCoPolymerTDLG-v3.json'):
-=======
-    def __init__(self,cfg_file='envs/env_vault/env_cfg/ExaLearnBlockCoPolymerTDLG-v3.json'):
->>>>>>> 5b826903
         super().__init__()
         """ 
         Description:
