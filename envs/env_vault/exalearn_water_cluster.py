--- conflicted
+++ resolved
@@ -39,38 +39,18 @@
 
         self.episode = 0
         self.steps = 0
-<<<<<<< HEAD
-
-        # Setup water molecule application (show be configurable)
-        self.app_dir = 'envs/env_vault/pot_ttm/'
-=======
-        #############################################################
-        # Setup water molecule application (show be configurable)
-        #############################################################
-        self.app_dir = '/gpfs/alpine/ast153/proj-shared/pot_ttm'
->>>>>>> db885f2d
-        self.app_name = 'main.x'
         self.app = os.path.join(self.app_dir, self.app_name)
         self.env_input_name = 'W10_geoms_lowest.xyz'  # 'input.xyz'
         self.env_input = os.path.join(self.app_dir, self.env_input_name)
 
-        # Inital state
-<<<<<<< HEAD
-        env_out = subprocess.Popen([self.app, self.env_input], stdout=subprocess.PIPE, stderr=subprocess.STDOUT)
-=======
         env_out = subprocess.Popen([self.app, self.env_input],
                                    stdout=subprocess.PIPE, stderr=subprocess.STDOUT)
->>>>>>> db885f2d
         stdout, stderr = env_out.communicate()
         logger.debug(stdout)
         logger.debug(stderr)
         stdout = stdout.decode('utf-8').splitlines()
-<<<<<<< HEAD
-        self.inital_state = np.array([round(float(stdout[-1].split()[-1]), 6)])  # Initial energy
-=======
         # Initial energy
         self.inital_state = np.array([round(float(stdout[-1].split()[-1]), 6)])
->>>>>>> db885f2d
 
         # Read initial XYZ file
         (self.init_structure, self.nclusters) = self._load_structure(self.env_input)
@@ -79,19 +59,12 @@
         self.current_structure = self.init_structure
 
         # Env state output: potential energy
-<<<<<<< HEAD
-        self.observation_space = spaces.Box(low=np.array([-500]), high=np.array([0]), dtype=np.float32)
-
-        # Actions per cluster: cluster id, rotation angle, translation
-        self.action_space = spaces.Box(low=np.array([0, 75, 0.3]), high=np.array([self.nclusters, 105, 0.7]), dtype=np.float32)
-=======
         self.observation_space = spaces.Box(low=np.array([-500]),
                                             high=np.array([0]), dtype=np.float64)
 
         # Actions per cluster: cluster id, rotation angle, translation
         self.action_space = spaces.Box(low=np.array([0, 75, 0.3]),
                                        high=np.array([self.nclusters, 105, 0.7]), dtype=np.float64)
->>>>>>> db885f2d
 
     def _load_structure(self, env_input):
         # Read initial XYZ file
@@ -112,26 +85,12 @@
         done = False
         energy = 0.0  # Default energy
         reward = np.random.normal(-100.0, 0.01)  # Default penalty
-<<<<<<< HEAD
-        target_scale = 200.0  # Scale for calculations
-
+        # target_scale = 200.0  # Scale for calculations
+
+        # print('env action: ',action)
         # Make sure the action is within the defined space
-        isValid = self.action_space.contains(action)
-        if isValid == False:
-            logger.debug('Env::step(); Invalid action...')
-            # max_value = np.max(abs(action))
-            logger.debug(action)
-            # logger.debug("Reward: %s " % str(-max_value) )
-            # done=True
-            # return np.array([0]), np.array(-max_value), done, {}
-            return np.array([0]), np.array(reward), done, {}
-=======
-        #target_scale = 200.0  # Scale for calculations
-
-        #print('env action: ',action)
-        # Make sure the action is within the defined space
-        #isValid = self.action_space.contains(action)
-        #if isValid == False:
+        # isValid = self.action_space.contains(action)
+        # if isValid == False:
         #    logger.debug('Env::step(); Invalid action...')
         #    # max_value = np.max(abs(action))
         #    logger.debug(action)
@@ -139,7 +98,6 @@
         #    # done=True
         #    # return np.array([0]), np.array(-max_value), done, {}
         #    return np.array([0]), np.array(reward), done, {}
->>>>>>> db885f2d
 
         # Extract actions
         cluster_id = math.floor(action[0])
@@ -199,16 +157,6 @@
         if any("Error in the det" in s for s in stdout):
             logger.debug("\tEnv::step(); !!! Error in the det !!!")
             done = True
-<<<<<<< HEAD
-            return np.array([0]), np.array(reward), done, {}
-
-        # Reward is currently based on the potential energy
-        logger.debug("\tEnv::step(); stdout[{}]".format(stdout))
-        energy = float(stdout[-1].split()[-1])
-        logger.debug("\tEnv::step(); energy[{}]".format(energy))
-        energy = round(energy, 6)
-
-=======
             return np.array([0]), np.array([reward]), done, {}
 
         # Reward is currently based on the potential energy
@@ -217,31 +165,17 @@
             energy = float(stdout[-1].split()[-1])
             logger.debug("\tEnv::step(); energy[{}]".format(energy))
             energy = round(energy, 6)
-            reward = self.current_state[0]-energy
+            reward = self.current_state[0] - energy
             reward = np.array([round(reward, 6)])
         except:
-            print('stdout:',stdout)
-            print('stderr:',stderr)
+            print('stdout:', stdout)
+            print('stderr:', stderr)
             return np.array([0]), np.array([reward]), done, {}
 
-        
->>>>>>> db885f2d
         # Check if the structure is the same
         if round(self.current_state[0], 6) == energy:
             logger.debug('Env::step(); Same state ... terminating')
             done = True
-<<<<<<< HEAD
-            return np.array([0]), np.array(reward), done, {}
-
-        # If valid action and simulation
-        # reward= (energy/target_scale - 1.0)**2
-        # Current reward is based on the energy difference between the current state and the new state
-        # delta = energy-self.current_state[0]
-        # delta = energy-self.inital_state[0]
-        # reward = np.exp(-delta/5.0)
-        reward = (energy - self.current_state[0])
-        reward = np.array([round(reward, 6)])
-=======
             return np.array([energy]), np.array(reward), done, {}
 
         # If valid action and simulation
@@ -252,7 +186,6 @@
         # delta = energy-self.inital_state[0]
         # reward = np.exp(-delta/5.0)
 
->>>>>>> db885f2d
         # logger.info('Current state: %s' % self.current_state)
         # logger.info('Next State: %s' % np.array([energy]))
         # logger.info('Reward: %s' % reward)
@@ -268,13 +201,8 @@
         self.current_structure = self.init_structure
         self.current_state = self.inital_state
         # Start a new random starting point
-<<<<<<< HEAD
-        random_action = self.action_space.sample()
-        self.step(random_action)
-=======
-        #random_action = self.action_space.sample()
-        #self.step(random_action)
->>>>>>> db885f2d
+        # random_action = self.action_space.sample()
+        # self.step(random_action)
         self.init_structure = self.current_structure
         self.inital_state = self.current_state
         logger.info("Resetting the environemnts.")
