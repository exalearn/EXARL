from gym.envs import registration
from gym.envs.registration import register
import driver.candleDriver as cd


run_params = cd.initialize_parameters()
env = run_params['env']



if env == 'ch-v0':
    register(
        id=env,
        entry_point='envs.env_vault:CahnHilliardEnv',
    )

elif env == 'ExaLearnBlockCoPolymerTDLG-v0':
    register(
        id=env,
        entry_point='envs.env_vault:BlockCoPolymerTDLG',
    )
    
elif env == 'ExaLearnBlockCoPolymerTDLG-v3':
    register(
        id=env,
        entry_point='envs.env_vault:BlockCoPolymerTDLGv3',
        kwargs={"app_dir":'./envs/env_vault/LibTDLG'},
    )
    
elif env == 'ExaLearnCartPole-v0':
    register(
        id=env,
        entry_point='envs.env_vault:ExaCartpoleDynamic'
    )

elif env == 'ExaLearnCartpole-v1':
    register(
        id=env,
        entry_point='envs.env_vault:ExaCartpoleStatic'
    )

elif env == 'ExaCovid-v0':
    register(
        id=env,
        entry_point='envs.env_vault:ExaCOVID'
    )

<<<<<<< HEAD
elif env == 'ExaDotsAndBoxes-v0':
    register(
        id=env,
        entry_point='envs.env_vault:ExaDotsAndBoxes'
=======
elif env == 'ExaBooster-v1':
    register(
        id=env,
        entry_point='envs.env_vault:ExaBooster'
>>>>>>> aaf8217c
    )<|MERGE_RESOLUTION|>--- conflicted
+++ resolved
@@ -45,15 +45,13 @@
         entry_point='envs.env_vault:ExaCOVID'
     )
 
-<<<<<<< HEAD
-elif env == 'ExaDotsAndBoxes-v0':
-    register(
-        id=env,
-        entry_point='envs.env_vault:ExaDotsAndBoxes'
-=======
 elif env == 'ExaBooster-v1':
     register(
         id=env,
         entry_point='envs.env_vault:ExaBooster'
->>>>>>> aaf8217c
-    )+    )
+
+elif env == 'ExaDotsAndBoxes-v0':
+    register(
+        id=env,
+        entry_point='envs.env_vault:ExaDotsAndBoxes'