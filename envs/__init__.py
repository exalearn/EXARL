--- conflicted
+++ resolved
@@ -50,7 +50,12 @@
         entry_point='envs.env_vault:ExaBooster'
     )
 
-<<<<<<< HEAD
+elif env == 'ExaLAMMPS-v0':
+    register(
+        id=env,
+        entry_point='envs.env_vault:ExaLAMMPS'
+    )
+
 elif env == 'ExaDotsAndBoxes-v0':
     register(
         id=env,
@@ -66,10 +71,4 @@
         id=env,
         entry_point='envs.env_vault:GymSpaceTest',
         kwargs={ "params" : run_params }
-=======
-elif env == 'ExaLAMMPS-v0':
-    register(
-        id=env,
-        entry_point='envs.env_vault:ExaLAMMPS'
->>>>>>> 6830ea1b
     )