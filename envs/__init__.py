--- conflicted
+++ resolved
@@ -61,8 +61,11 @@
         id=env,
         entry_point='envs.env_vault:ExaLAMMPS'
     )
-<<<<<<< HEAD
-
+elif env == 'ExaWaterCluster-v0':
+    register(
+        id=env,
+        entry_point='envs.env_vault:WaterCluster'
+    )
 elif env == 'ExaDotsAndBoxes-v0':
     register(
         id=env,
@@ -72,16 +75,9 @@
             "initialMoves":run_params["initialMoves"]
             },
     )
-
 elif env == 'GymSpaceTest-v0':
     register(
         id=env,
         entry_point='envs.env_vault:GymSpaceTest',
         kwargs={ "params" : run_params }
-=======
-elif env == 'ExaWaterCluster-v0':
-    register(
-        id=env,
-        entry_point='envs.env_vault:WaterCluster'
->>>>>>> 0087d65e
     )