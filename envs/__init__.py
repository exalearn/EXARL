from gym.envs import registration
from gym.envs.registration import register
import utils.candleDriver as cd


env = cd.run_params['env']

if env == 'ExaCH-v0':
    register(
        id=env,
        entry_point='envs.env_vault:CahnHilliardEnv',
    )

elif env == 'ExaTDLG-v0':
    register(
        id=env,
        entry_point='envs.env_vault:BlockCoPolymerTDLG',
    )

elif env == 'ExaTDLG-v3':
    register(
        id=env,
        entry_point='envs.env_vault:BlockCoPolymerTDLGv3',
        kwargs={"app_dir": './envs/env_vault/LibTDLG'},
    )

elif env == 'ExaCartPole-v0':
    register(
        id=env,
        entry_point='envs.env_vault:ExaCartpoleDynamic'
    )

elif env == 'ExaCartPole-v1':
    register(
        id=env,
        entry_point='envs.env_vault:ExaCartpoleStatic'
    )

elif env == 'ExaCovid-v0':
    register(
        id=env,
        entry_point='envs.env_vault:ExaCOVID'
    )

elif env == 'ExaBooster-v1':
    register(
        id=env,
        entry_point='envs.env_vault:ExaBooster'
    )

elif env == 'ExaBoosterContinuous-v1':
    register(
        id=env,
        entry_point='envs.env_vault:ExaBoosterContinuous'
    )

elif env == 'ExaLAMMPS-v0':
    register(
        id=env,
        entry_point='envs.env_vault:ExaLAMMPS'
    )
<<<<<<< HEAD

elif env == 'ExaLearnWaterCluster-v0':
=======
elif env == 'ExaWaterCluster-v0':
>>>>>>> 69c0737a
    register(
        id=env,
        entry_point='envs.env_vault:WaterCluster'
    )<|MERGE_RESOLUTION|>--- conflicted
+++ resolved
@@ -59,12 +59,7 @@
         id=env,
         entry_point='envs.env_vault:ExaLAMMPS'
     )
-<<<<<<< HEAD
-
-elif env == 'ExaLearnWaterCluster-v0':
-=======
 elif env == 'ExaWaterCluster-v0':
->>>>>>> 69c0737a
     register(
         id=env,
         entry_point='envs.env_vault:WaterCluster'
