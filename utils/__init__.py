--- conflicted
+++ resolved
@@ -2,9 +2,5 @@
 candleDriver.initialize_parameters()
 from utils import analyze_reward
 from utils import log
-<<<<<<< HEAD
-from utils import candleDriver
 from utils import introspect
-=======
-from utils import profile
->>>>>>> 53e6979b
+from utils import profile