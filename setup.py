from setuptools import setup

setup(name='exarl', 
      version='0.0.1',
<<<<<<< HEAD
      description='A scalable software framework for reinforcement learning environments and agents/policies used for the Design and Control applications',
      url='https://github.com/exalearn/ExaRL/',
      license='BSD-3',
      packages=['exarl', 'agents', 'envs'],
      zip_safe=False)
=======
      install_requires=['ase', 'Lmfit', 'keras', 'mpi4py', 'seaborn']  # dependencies #gym
      )
>>>>>>> d86539c6
<|MERGE_RESOLUTION|>--- conflicted
+++ resolved
@@ -2,13 +2,9 @@
 
 setup(name='exarl', 
       version='0.0.1',
-<<<<<<< HEAD
       description='A scalable software framework for reinforcement learning environments and agents/policies used for the Design and Control applications',
       url='https://github.com/exalearn/ExaRL/',
       license='BSD-3',
       packages=['exarl', 'agents', 'envs'],
       zip_safe=False)
-=======
-      install_requires=['ase', 'Lmfit', 'keras', 'mpi4py', 'seaborn']  # dependencies #gym
-      )
->>>>>>> d86539c6
+      