![](EXARL.png)

# Easily eXtendable Architecture for Reinforcement Learning

A scalable software framework for reinforcement learning environments and agents/policies used for the Design and Control applications

<<<<<<< HEAD
[![License](https://img.shields.io/badge/License-BSD_3--Clause-blue.svg)](https://opensource.org/licenses/BSD-3-Clause)
=======
>>>>>>> de77dd91
[![Build Status](https://travis-ci.com/exalearn/EXARL.svg?token=nVtzNrBfRo4qpVpEQP21&branch=develop)](https://travis-ci.com/exalearn/EXARL)
[![Documentation Status](https://readthedocs.org/projects/exarl/badge/?version=latest)](https://exarl.readthedocs.io/en/latest/?badge=latest)

## Software Requirement

- Python 3.7
- The EXARL framework is built on [OpenAI Gym](https://gym.openai.com)
- Additional python packages are defined in the setup.py
- This document assumes you are running at the top directory

## Directory Organization

```
├── setup.py                          : Python setup file with requirements files
├── scripts                           : folder containing RL steering scripts
├── config                	          : folder containing configurations
    └── agent_cfg                     : agent configuration folder
    └── model_cfg                     : model configuration folder
    └── env_cfg                       : env configuration folder
    └── workflow_cfg                  : workflow configuration folder
    └── learner_cfg.json              : learner configuration
├── exarl                	            : folder with EXARL code
    └── __init__.py                   : make base classes visible
    └── mpi_settings.py               : MPI settings
<<<<<<< HEAD
    ├── base         	                : folder containing EXARL base classes
        └── __init__.py               : make base classes visible
        └── agent_base.py             : agent base class
        └── env_base.py               : environment base class
        └── workflow_base.py          : workflow base class
        └── learner_base.py           : learner base class
    ├── driver                        : folder containing RL MPI steering scripts
        └── driver.py                 : Run scipt
    ├── candlelib                     : folder containing library for CANDLE functionality
    ├── agents         	              : folder containing EXARL agents and registration scripts
        └── __init__.py               : agent registry
        └── registration.py           : script to handle registration
        ├── agent_vault               : folder containing agents
            └── __init__.py           : script to make agents visible
            └── <RLagent>.py          : RL agents (such as DQN, DDPG, etc.)
    ├── envs         	                : folder containing EXARL environments
        └── __init__.py               : environment registry
        ├── env_vault                 : folder containing environments
        └── __init__.py               : script to make environments visible
            └── <RLenv>.py            : RL environments (physics simulations, interfaces to experiments, etc.)
    ├── workflows      	              : folder containing EXARL workflows and registration scripts
        └── __init__.py               : workflow registry
        └── registration.py           : script to handle registration
        ├── workflow_vault            : folder containing workflows
            └── __init__.py           : script to make workflows visible
            └── <RLworkflow>.py       : RL workflows (such as SEED, IMPALA, etc.)
    ├── utils                         : folder containing utilities
        └── __init__.py               : make classes and functions visible
        └── candleDriver.py           : Supporting CANDLE script
        └── analyze_reward.py         : script for plotting results
        └── log.py                    : central place to set logging levels
        └── profile.py                : provides function decorators for profiling, timing, and debugging
=======
├── agents         	                  : folder containing EXARL agents and registration scripts
    └── __init__.py                   : agent registry
    └── registration.py               : script to handle registration
    ├── agent_vault                   : folder containing agents
        └── __init__.py               : script to make agents visible
        └── <RLagent>.py              : RL agents (such as DQN, DDPG, etc.)
├── envs         	                  : folder containing EXARL environments
    └── __init__.py                   : environment registry
    ├── env_vault                     : folder containing environments
    └── __init__.py                   : script to make environments visible
        └── <RLenv>.py                : RL environments (physics simulations, interfaces to experiments, etc.)
├── workflows      	                  : folder containing EXARL workflows and registration scripts
    └── __init__.py                   : workflow registry
    └── registration.py               : script to handle registration
    ├── workflow_vault                : folder containing workflows
        └── __init__.py               : script to make workflows visible
        └── <RLworkflow>.py           : RL workflows (such as SEED, IMPALA, etc.)
├── utils                             : folder containing utilities
    └── __init__.py                   : make classes and functions visible
    └── candleDriver.py               : Supporting CANDLE script
    └── analyze_reward.py             : script for plotting results
    └── log.py                        : central place to set logging levels
    └── profile.py                    : provides function decorators for profiling, timing, and debugging
>>>>>>> de77dd91
```

## Installing

- Pull code from repo
- Note: This repo uses git large file system (lfs) for storing data. Make sure your git version supports lfs before cloning the repo.

```
git clone --recursive https://github.com/exalearn/EXARL.git
cd EXARL
<<<<<<< HEAD
# Required for older versions of git
git lfs install # install git lfs if you haven't
=======
# On older git versions
>>>>>>> de77dd91
git lfs fetch
git lfs pull
```
* Note: This repo uses git large file system (lfs) for data. Make sure your git version supports git lfs.

<<<<<<< HEAD
- EXARL uses MPI and GPU accelerated versions of TF/PyTorch/Keras when available.
- Install dependencies for EXARL (Refer GitHub wiki for platform specific build instructions):
=======
- Install dependencies for EXARL (Refer the GitHub Wiki for platform specific build instructions):
>>>>>>> de77dd91

```
pip install -e setup/ --user
```

## Configuration Files

Configuration files such as `exarl/config/learner_cfg.json` are searched for in the
following directories:

1. (current working directory)/exarl/config
2. ~/.exarl/config
3. (site-packages dir)/exarl/config

If you would like to run EXARL from outside the source directory, you may
install the config files with exarl or copy them into EXARL's config directory
in your home directory like so:

```console
$ mkdir -p ~/.exarl/config
$ cd EXARL
$ cp config/* ~/.exarl/config
```

## [CANDLE](https://github.com/ECP-CANDLE/Candle) functionality is built into EXARL

<<<<<<< HEAD
- Add/modify the learner parameters in `EXARL/exarl/config/learner_cfg.json`\
=======
- Add/modify the learner parameters in `EXARL/learner_cfg.json`\
>>>>>>> de77dd91
  E.g.:-

```
{
    "agent": "DQN-v0",
    "env": "ExaLearnCartpole-v1",
    "workflow": "async",
    "n_episodes": 1,
    "n_steps": 10,
    "output_dir": "./exa_results_dir"
}
```

<<<<<<< HEAD
- Add/modify the agent parameters in `EXARL/exarl/config/agent_cfg/<AgentName>.json`\
=======
- Add/modify the agent parameters in `EXARL/agents/agent_vault/agent_cfg/<AgentName>_<model_type>.json`\
>>>>>>> de77dd91
  E.g.:-

```
{
    "gamma": 0.75,
    "epsilon": 1.0,
    "epsilon_min" : 0.01,
    "epsilon_decay" : 0.999,
    "learning_rate" : 0.001,
    "batch_size" : 5,
    "tau" : 0.5
}
```

Currently, DQN agent takes either MLP or LSTM as model_type.

- Add/modify the model parameters in `EXARL/exarl/config/model_cfg/<ModelName>.json`\
  E.g.:-

```
{
    "dense" : [64, 128],
    "activation" : "relu",
    "optimizer" : "adam",
    "out_activation" : "linear",
    "loss" : "mse"
}
```

<<<<<<< HEAD
- Add/modify the environment parameters in `EXARL/exarl/config/env_cfg/<EnvName>.json`\
=======
Currently, DQN agent takes either MLP or LSTM as model_type.

- Add/modify the environment parameters in `EXARL/envs/env_vault/env_cfg/<EnvName>.json`\
>>>>>>> de77dd91
  E.g.:-

```
{
        "worker_app": "./exarl/envs/env_vault/cpi.py"
}
```

<<<<<<< HEAD
- Add/modify the workflow parameters in `EXARL/exarl/config/workflow_cfg/<WorkflowName>.json`\
=======
- Add/modify the workflow parameters in `EXARL/workflows/workflow_vault/workflow_cfg/<WorkflowName>.json`\
>>>>>>> de77dd91
  E.g.:-

```
{
        "process_per_env": "1"
}
```

<<<<<<< HEAD
- Please note the agent, model, environment, and workflow configuration file (json file) name must match the agent, model, environment, and workflow ID specified in `EXARL/exarl/config/learner_cfg.json`. \
  E.g.:- `EXARL/exarl/config/agent_cfg/DQN-v0.json`, `EXARL/exarl/config/model_cfg/MLP.json`, `EXARL/exarl/config/env_cfg/ExaCartPole-v1.json`, and `EXARL/exarl/config/workflow_cfg/async.json`
=======
- Please note the agent, environment, and workflow configuration file (json file) name must match the agent, environment, and workflow ID specified in `EXARL/learner_cfg.json`. \
  E.g.:- `EXARL/agents/agent_vault/agent_cfg/DQN-v0_LSTM.json`, `EXARL/envs/env_vault/env_cfg/ExaCartPole-v1.json`, and `EXARL/workflows/workflow_vault/workflow_cfg/async.json`
>>>>>>> de77dd91

## Running EXARL using MPI

- Existing environment can be paired with an available agent
- The following script is provided for convenience: `EXARL/exarl/driver/__main__.py`

```
from mpi4py import MPI
import utils.analyze_reward as ar
import time
import exarl as erl
import mpi4py.rc
mpi4py.rc.threads = False
mpi4py.rc.recv_mprobe = False

# MPI communicator
comm = MPI.COMM_WORLD
rank = comm.Get_rank()
size = comm.Get_size()

# Get run parameters using CANDLE
# run_params = initialize_parameters()

# Create learner object and run
exa_learner = erl.ExaLearner(comm)

# Run the learner, measure time
start = time.time()
exa_learner.run()
elapse = time.time() - start

# Compute and print average time
max_elapse = comm.reduce(elapse, op=MPI.MAX, root=0)
elapse = comm.reduce(elapse, op=MPI.SUM, root=0)

if rank == 0:
    print("Average elapsed time = ", elapse / size)
    print("Maximum elapsed time = ", max_elapse)
    # Save rewards vs. episodes plot
    ar.save_reward_plot()
```

- Write your own script or modify the above as needed
- Run the following command:

```
mpiexec -np <num_parent_processes> python exarl/driver/__main__.py --<run_params> <param_value>
```

- If running a multi-process environment or agent, the communicators are available in `exarl/mpi_settings.py`.
  E.g.:-

```
import exarl.mpi_settings as mpi_settings
self.env_comm = mpi_settings.env_comm
self.agent_comm = mpi_settings.agent_comm
```

### Using parameters set in CANDLE configuration/get parameters from terminal

- To obtain the parameters from JSON file/set in terminal using CANDLE, use the following lines:

```
import exarl.utils.candleDriver as cd
cd.run_params # dictionary containing all parameters
```

- Individual parameters are accessed using the corresponding key \
  E.g.-

```
self.search_method =  cd.run_params['search_method']
self.gamma =  cd.run_params['gamma']

```

## Creating custom environments

<<<<<<< HEAD
- EXARL uses OpenAI gym environments
=======
- ExaRL uses OpenAI gym environments
>>>>>>> de77dd91
- The ExaEnv class in `EXARL/exarl/env_base.py` inherits from OpenAI GYM Wrapper class for including added functionality.
- Environments inherit from gym.Env

```
Example:-
    class envName(gym.Env):
        ...
```

<<<<<<< HEAD
- Register the environment in `EXARL/exarl/envs/__init__.py`
=======
- Register the environment in `EXARl/envs/__init__.py`
>>>>>>> de77dd91

```
from gym.envs.registration import register

register(
    id='fooEnv-v0',
    entry_point='envs.env_vault:FooEnv',
)
```

- The id variable will be passed to exarl.make() to call the environment

<<<<<<< HEAD
- The file `EXARL/exarl/env/env_vault/__init__.py` should include
=======
- The file `EXARL/env/env_vault/__init__.py` should include
>>>>>>> de77dd91

```
from exarl.envs.env_vault.foo_env import FooEnv
```

<<<<<<< HEAD
where EXARL/exarl/envs/env_vault/foo_env.py is the file containing your envirnoment
=======
where EXARL/envs/env_vault/foo_env.py is the file containing your envirnoment
>>>>>>> de77dd91

### Using environment written in a lower level language

- The following example illustrates using the C function of computing the value of PI in EXARL \
  computePI.h:

```
#define MPICH_SKIP_MPICXX 1
#define OMPI_SKIP_MPICXX 1
#include <mpi.h>
#include <stdio.h>

#ifdef __cplusplus
extern "C" {
#endif
  extern void compute_pi(int, MPI_Comm);
#ifdef __cplusplus
}
#endif
```

computePI.c:

```
#include <stdio.h>
#include <mpi.h>

double compute_pi(int N, MPI_Comm new_comm)
{
  int rank, size;
  MPI_Comm_rank(new_comm, &rank);
  MPI_Comm_size(new_comm, &size);

  double h, s, x;
  h = 1.0 / (double) N;
  s = 0.0;
  for(int i=rank; i<N; i+=size)
  {
    x = h * ((double)i + 0.5);
    s += 4.0 / (1.0 + x*x);
  }
  return (s * h);
}
```

- Compile the C/C++ code and create a shared object (\*.so file)
- Create a python wrapper (Ctypes wrapper is shown) \
  \
  computePI.py:

```
from mpi4py import MPI
import ctypes
import os

_libdir = os.path.dirname(__file__)

if MPI._sizeof(MPI.Comm) == ctypes.sizeof(ctypes.c_int):
    MPI_Comm = ctypes.c_int
else:
    MPI_Comm = ctypes.c_void_p
_lib = ctypes.CDLL(os.path.join(_libdir, "libcomputePI.so"))
_lib.compute_pi.restype = ctypes.c_double
_lib.compute_pi.argtypes = [ctypes.c_int, MPI_Comm]

def compute_pi(N, comm):
    comm_ptr = MPI._addressof(comm)
    comm_val = MPI_Comm.from_address(comm_ptr)
    myPI = _lib.compute_pi(ctypes.c_int(N), comm_val)
    return myPI
```

- In your environment code, just import the function and use it regularly \
  test_computePI.py:

```
from mpi4py import MPI
import numpy as np
import pdb
import computePI as cp

def main():
    comm = MPI.COMM_WORLD
    myrank = comm.Get_rank()
    nprocs = comm.Get_size()

    if myrank == 0:
        N = 100
    else:
        N = None

    N = comm.bcast(N, root=0)
    num = 4
    color = int(myrank/num)
    newcomm = comm.Split(color, myrank)

    mypi = cp.compute_pi(N, newcomm)
    pi = newcomm.reduce(mypi, op=MPI.SUM, root=0)

    newrank = newcomm.rank
    if newrank==0:
        print(pi)

if __name__ == '__main__':
    main()

```

## Creating custom agents

- EXARL extends OpenAI gym's environment registration to agents
- Agents inherit from exarl.ExaAgent

```
Example:-
    import exarl
    class agentName(exarl.ExaAgent):
          def __init__(self, env, is_learner):
              ...
```

- Agents must include the following functions:

```
get_weights()   # get target model weights
set_weights()   # set target model weights
train()         # train the agent
update()        # update target model
action()        # Next action based on current state
load()          # load weights from memory
save()          # save weights to memory
monitor()       # monitor progress of learning
```

<<<<<<< HEAD
- Register the agent in `EXARL/exarl/agents/__init__.py`
=======
- Register the agent in `EXARL/agents/__init__.py`
>>>>>>> de77dd91

```
from exarl.agents.registration import register, make

register(
    id='fooAgent-v0',
    entry_point='exarl.agents.agent_vault:FooAgent',
)
```

- The id variable will be passed to exarl.make() to call the agent

<<<<<<< HEAD
- The file `EXARL/exarl/agents/agent_vault/__init__.py` should include
=======
- The file `EXARL/agents/agent_vault/__init__.py` should include
>>>>>>> de77dd91

```
from exarl.agents.agent_vault.foo_agent import FooAgent
```

where EXARL/agents/agent_vault/foo_agent.py is the file containing your agent

## Creating custom workflows

- EXARL also extends OpenAI gym's environment registration to workflows
- Workflows inherit from exarl.ExaWorkflow

```
Example:-
    class workflowName(exarl.ExaWorkflow):
        ...
```

- Workflows must include the following functions:

```
run()   # run the workflow
```

<<<<<<< HEAD
- Register the workflow in `EXARL/exarl/workflows/__init__.py`
=======
- Register the workflow in `EXARL/workflows/__init__.py`
>>>>>>> de77dd91

```
from exarl.agents.registration import register, make

register(
    id='fooWorkflow-v0',
    entry_point='exarl.workflows.workflow_vault:FooWorkflow',
)
```

- The id variable will be passed to exarl.make() to call the agent

<<<<<<< HEAD
- The file `EXARL/exarl/workflows/workflow_vault/__init__.py` should include
=======
- The file `EXARL/workflows/workflow_vault/__init__.py` should include
>>>>>>> de77dd91

```
from exarl.workflows.workflow_vault.foo_workflow import FooWorkflow
```

where EXARL/workflows/workflow_vault/foo_workflow.py is the file containing your workflow

## Base classes

- Base classes are provided for agents, environments, workflows, and learner in the directory `EXARL/exarl/`
- Users can inherit from the correspoding agent, environment, and workflow base classes

## Debugging, Timing, and Profiling

- Function decorators are provided for debugging, timing, and profiling EXARL.
- Debugger captures the function signature and return values.
- Timer prints execution time in seconds.
- Either line_profiler or memory_profiler can be used for profiling the code.
  - Profiler can be selected in `learner_cfg.json` or using the command line argument `--profile`.
  - Options for profiling are `line`, `mem`, or `none`.
- Function decorators can be used as shown below:

```
from exarl.utils.profile import *

@DEBUG
def my_func(*args, **kwargs):
    ...

@TIMER
def my_func(*args, **kwargs):
    ...

@PROFILE
def my_func(*args, **kwargs):
    ...
```

- Profiling results are written to: `results_dir + '/Profile/<line/memory>_profile.txt`.

## Cite this software

```
@misc{EXARL,
  author = {Vinay Ramakrishnaiah, Malachi Schram, Joshua Suetterlein, Jamal Mohd-Yusof, Sayan Ghosh, Yunzhi Huang, Ai Kagawa, Christine Sweeney, Shinjae Yoo},
  title = {Easily eXtendable Architecture for Reinforcement Learning (EXARL)},
  year = {2020},
  publisher = {GitHub},
  journal = {GitHub repository},
  howpublished = {\url{https://github.com/exalearn/EXARL}},
}
```

## Contacts

<<<<<<< HEAD
If you have any questions or concerns regarding EXARL, please contact Vinay Ramakrishnaiah (vinayr@lanl.gov) and/or Joshua Suetterlein (joshua.suetterlein@pnnl.gov).
=======
If you have any questions or concerns regarding EXARL, please contact Vinay Ramakrishnaiah (vinayr@lanl.gov), Josh Suetterlein (joshua.suetterlein@pnnl.gov) or Jamal Mohd-Yusof (jamal@lanl.gov).
>>>>>>> de77dd91
<|MERGE_RESOLUTION|>--- conflicted
+++ resolved
@@ -4,10 +4,7 @@
 
 A scalable software framework for reinforcement learning environments and agents/policies used for the Design and Control applications
 
-<<<<<<< HEAD
 [![License](https://img.shields.io/badge/License-BSD_3--Clause-blue.svg)](https://opensource.org/licenses/BSD-3-Clause)
-=======
->>>>>>> de77dd91
 [![Build Status](https://travis-ci.com/exalearn/EXARL.svg?token=nVtzNrBfRo4qpVpEQP21&branch=develop)](https://travis-ci.com/exalearn/EXARL)
 [![Documentation Status](https://readthedocs.org/projects/exarl/badge/?version=latest)](https://exarl.readthedocs.io/en/latest/?badge=latest)
 
@@ -32,7 +29,6 @@
 ├── exarl                	            : folder with EXARL code
     └── __init__.py                   : make base classes visible
     └── mpi_settings.py               : MPI settings
-<<<<<<< HEAD
     ├── base         	                : folder containing EXARL base classes
         └── __init__.py               : make base classes visible
         └── agent_base.py             : agent base class
@@ -65,31 +61,6 @@
         └── analyze_reward.py         : script for plotting results
         └── log.py                    : central place to set logging levels
         └── profile.py                : provides function decorators for profiling, timing, and debugging
-=======
-├── agents         	                  : folder containing EXARL agents and registration scripts
-    └── __init__.py                   : agent registry
-    └── registration.py               : script to handle registration
-    ├── agent_vault                   : folder containing agents
-        └── __init__.py               : script to make agents visible
-        └── <RLagent>.py              : RL agents (such as DQN, DDPG, etc.)
-├── envs         	                  : folder containing EXARL environments
-    └── __init__.py                   : environment registry
-    ├── env_vault                     : folder containing environments
-    └── __init__.py                   : script to make environments visible
-        └── <RLenv>.py                : RL environments (physics simulations, interfaces to experiments, etc.)
-├── workflows      	                  : folder containing EXARL workflows and registration scripts
-    └── __init__.py                   : workflow registry
-    └── registration.py               : script to handle registration
-    ├── workflow_vault                : folder containing workflows
-        └── __init__.py               : script to make workflows visible
-        └── <RLworkflow>.py           : RL workflows (such as SEED, IMPALA, etc.)
-├── utils                             : folder containing utilities
-    └── __init__.py                   : make classes and functions visible
-    └── candleDriver.py               : Supporting CANDLE script
-    └── analyze_reward.py             : script for plotting results
-    └── log.py                        : central place to set logging levels
-    └── profile.py                    : provides function decorators for profiling, timing, and debugging
->>>>>>> de77dd91
 ```
 
 ## Installing
@@ -100,23 +71,15 @@
 ```
 git clone --recursive https://github.com/exalearn/EXARL.git
 cd EXARL
-<<<<<<< HEAD
 # Required for older versions of git
 git lfs install # install git lfs if you haven't
-=======
-# On older git versions
->>>>>>> de77dd91
 git lfs fetch
 git lfs pull
 ```
 * Note: This repo uses git large file system (lfs) for data. Make sure your git version supports git lfs.
 
-<<<<<<< HEAD
 - EXARL uses MPI and GPU accelerated versions of TF/PyTorch/Keras when available.
 - Install dependencies for EXARL (Refer GitHub wiki for platform specific build instructions):
-=======
-- Install dependencies for EXARL (Refer the GitHub Wiki for platform specific build instructions):
->>>>>>> de77dd91
 
 ```
 pip install -e setup/ --user
@@ -143,11 +106,7 @@
 
 ## [CANDLE](https://github.com/ECP-CANDLE/Candle) functionality is built into EXARL
 
-<<<<<<< HEAD
 - Add/modify the learner parameters in `EXARL/exarl/config/learner_cfg.json`\
-=======
-- Add/modify the learner parameters in `EXARL/learner_cfg.json`\
->>>>>>> de77dd91
   E.g.:-
 
 ```
@@ -161,11 +120,7 @@
 }
 ```
 
-<<<<<<< HEAD
 - Add/modify the agent parameters in `EXARL/exarl/config/agent_cfg/<AgentName>.json`\
-=======
-- Add/modify the agent parameters in `EXARL/agents/agent_vault/agent_cfg/<AgentName>_<model_type>.json`\
->>>>>>> de77dd91
   E.g.:-
 
 ```
@@ -195,13 +150,7 @@
 }
 ```
 
-<<<<<<< HEAD
 - Add/modify the environment parameters in `EXARL/exarl/config/env_cfg/<EnvName>.json`\
-=======
-Currently, DQN agent takes either MLP or LSTM as model_type.
-
-- Add/modify the environment parameters in `EXARL/envs/env_vault/env_cfg/<EnvName>.json`\
->>>>>>> de77dd91
   E.g.:-
 
 ```
@@ -210,11 +159,7 @@
 }
 ```
 
-<<<<<<< HEAD
 - Add/modify the workflow parameters in `EXARL/exarl/config/workflow_cfg/<WorkflowName>.json`\
-=======
-- Add/modify the workflow parameters in `EXARL/workflows/workflow_vault/workflow_cfg/<WorkflowName>.json`\
->>>>>>> de77dd91
   E.g.:-
 
 ```
@@ -223,13 +168,8 @@
 }
 ```
 
-<<<<<<< HEAD
 - Please note the agent, model, environment, and workflow configuration file (json file) name must match the agent, model, environment, and workflow ID specified in `EXARL/exarl/config/learner_cfg.json`. \
   E.g.:- `EXARL/exarl/config/agent_cfg/DQN-v0.json`, `EXARL/exarl/config/model_cfg/MLP.json`, `EXARL/exarl/config/env_cfg/ExaCartPole-v1.json`, and `EXARL/exarl/config/workflow_cfg/async.json`
-=======
-- Please note the agent, environment, and workflow configuration file (json file) name must match the agent, environment, and workflow ID specified in `EXARL/learner_cfg.json`. \
-  E.g.:- `EXARL/agents/agent_vault/agent_cfg/DQN-v0_LSTM.json`, `EXARL/envs/env_vault/env_cfg/ExaCartPole-v1.json`, and `EXARL/workflows/workflow_vault/workflow_cfg/async.json`
->>>>>>> de77dd91
 
 ## Running EXARL using MPI
 
@@ -308,11 +248,7 @@
 
 ## Creating custom environments
 
-<<<<<<< HEAD
 - EXARL uses OpenAI gym environments
-=======
-- ExaRL uses OpenAI gym environments
->>>>>>> de77dd91
 - The ExaEnv class in `EXARL/exarl/env_base.py` inherits from OpenAI GYM Wrapper class for including added functionality.
 - Environments inherit from gym.Env
 
@@ -322,11 +258,7 @@
         ...
 ```
 
-<<<<<<< HEAD
 - Register the environment in `EXARL/exarl/envs/__init__.py`
-=======
-- Register the environment in `EXARl/envs/__init__.py`
->>>>>>> de77dd91
 
 ```
 from gym.envs.registration import register
@@ -338,22 +270,13 @@
 ```
 
 - The id variable will be passed to exarl.make() to call the environment
-
-<<<<<<< HEAD
 - The file `EXARL/exarl/env/env_vault/__init__.py` should include
-=======
-- The file `EXARL/env/env_vault/__init__.py` should include
->>>>>>> de77dd91
 
 ```
 from exarl.envs.env_vault.foo_env import FooEnv
 ```
 
-<<<<<<< HEAD
 where EXARL/exarl/envs/env_vault/foo_env.py is the file containing your envirnoment
-=======
-where EXARL/envs/env_vault/foo_env.py is the file containing your envirnoment
->>>>>>> de77dd91
 
 ### Using environment written in a lower level language
 
@@ -488,11 +411,7 @@
 monitor()       # monitor progress of learning
 ```
 
-<<<<<<< HEAD
 - Register the agent in `EXARL/exarl/agents/__init__.py`
-=======
-- Register the agent in `EXARL/agents/__init__.py`
->>>>>>> de77dd91
 
 ```
 from exarl.agents.registration import register, make
@@ -504,12 +423,7 @@
 ```
 
 - The id variable will be passed to exarl.make() to call the agent
-
-<<<<<<< HEAD
 - The file `EXARL/exarl/agents/agent_vault/__init__.py` should include
-=======
-- The file `EXARL/agents/agent_vault/__init__.py` should include
->>>>>>> de77dd91
 
 ```
 from exarl.agents.agent_vault.foo_agent import FooAgent
@@ -534,11 +448,7 @@
 run()   # run the workflow
 ```
 
-<<<<<<< HEAD
 - Register the workflow in `EXARL/exarl/workflows/__init__.py`
-=======
-- Register the workflow in `EXARL/workflows/__init__.py`
->>>>>>> de77dd91
 
 ```
 from exarl.agents.registration import register, make
@@ -550,12 +460,7 @@
 ```
 
 - The id variable will be passed to exarl.make() to call the agent
-
-<<<<<<< HEAD
 - The file `EXARL/exarl/workflows/workflow_vault/__init__.py` should include
-=======
-- The file `EXARL/workflows/workflow_vault/__init__.py` should include
->>>>>>> de77dd91
 
 ```
 from exarl.workflows.workflow_vault.foo_workflow import FooWorkflow
@@ -611,8 +516,4 @@
 
 ## Contacts
 
-<<<<<<< HEAD
-If you have any questions or concerns regarding EXARL, please contact Vinay Ramakrishnaiah (vinayr@lanl.gov) and/or Joshua Suetterlein (joshua.suetterlein@pnnl.gov).
-=======
-If you have any questions or concerns regarding EXARL, please contact Vinay Ramakrishnaiah (vinayr@lanl.gov), Josh Suetterlein (joshua.suetterlein@pnnl.gov) or Jamal Mohd-Yusof (jamal@lanl.gov).
->>>>>>> de77dd91
+If you have any questions or concerns regarding EXARL, please contact Vinay Ramakrishnaiah (vinayr@lanl.gov), Josh Suetterlein (joshua.suetterlein@pnnl.gov) or Jamal Mohd-Yusof (jamal@lanl.gov).