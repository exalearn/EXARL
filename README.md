![](EXARL.png)
# Easily eXtendable Architecture for Reinforcement Learning
A scalable software framework for reinforcement learning environments and agents/policies used for the Design and Control applications

## Software Requirement
* Python 3.7 
* The EXARL framework is built on [OpenAI Gym](https://gym.openai.com) 
* Additional python packages are defined in the setup.py 
* This document assumes you are running at the top directory 

## Directory Organization
```
├── setup.py                          : Python setup file with requirements files
├── learner_cfg.json                  : Learner configuration file
├── scripts                           : folder containing RL steering scripts
├── driver                            : folder containing RL MPI steering scripts
    └── driver_example.py             : Example run scipt
    └── candleDriver.py               : Supporting CANDLE script
├── candlelib                         : folder containing library for CANDLE functionality
├── exarl                	          : folder containing base classes
    └── __init__.py                   : make base classes visible
    └── agent_base.py                 : agent base class
    └── env_base.py                   : environment base class
    └── learner_base.py               : learner base class
├── agents         	                  : folder containing ExaRL agents and registration scripts
    └── __init__.py                   : agent registry
    ├── agent_vault                   : folder containing agents
        └── __init__.py               : script to make agents visible
        ├── agent_cfg                 : folder containing default agent configurations   
├── envs         	                  : folder containing ExaRL environments
    └── __init__.py                   : environment registry
    ├── env_vault                     : folder containing environments
    └── __init__.py                   : script to make environments visible
        ├── env_cfg                   : folder containing default environment configurations    
├── utils                             : folder containing utilities       
```

## Installing 
* Pull code from repo
```
git clone --recursive https://github.com/exalearn/ExaRL.git
```
* Install dependencies for ExaRL:
```
cd ExaRL
pip install -e . --user
```

## [CANDLE](https://github.com/ECP-CANDLE/Candle) functionality is built into EXARL
* Add/modify the learner parameters in ```ExaRL/learner_cfg.json```\
E.g.:-
```
{
    "agent": "DQN-v0",
    "env": "ExaLearnCartpole-v1",
    "n_episodes": 1,
    "n_steps": 10,
    "mpi_children_per_parent": 3,
    "run_type": "static",
    "output_dir": "./exa_results_dir"
}
```
* Add/modify the agent parameters in ```ExaRL/agents/agent_vault/agent_cfg/<AgentName>.json```\
E.g.:-
```
{
    "search_method": "epsilon",
    "gamma": 0.95,
    "epsilon": 1.0,
    "epsilon_min" : 0.1,
    "epsilon_decay" : 0.995,
    "learning_rate" : 0.01,
    "batch_size" : 10,
    "tau" : 1.0,
    "dense" : [64, 128],
    "activation" : "relu",
    "optimizer" : "adam",
    "loss" : "mse"
}
```
* Add/modify the learner parameters in ```ExaRL/envs/env_vault/env_cfg/<EnvName>.json```\
E.g.:-
```
{
        "mpi_children_per_parent": "3",
        "worker_app": "./envs/env_vault/cpi.py"
}
```
* Please note the agent and environment configuration file (json file) name must match the agent and environment ID specified in ```ExaRL/learner_cfg.json```. \
E.g.:- ```ExaRL/agents/agent_vault/agent_cfg/DQN-v0.json``` and ```ExaRL/envs/env_vault/env_cfg/ExaLearnCartpole-v1.json```

## Running EXARL using MPI
* Existing environment can be paired with an available agent
* The following script is provided for convenience: ```ExaRL/driver/driver_example.py```
```
import exarl as erl
import driver.candleDriver as cd

## Get run parameters using CANDLE
run_params = cd.initialize_parameters()

## Create learner object and run
exa_learner = erl.ExaLearner(run_params)
run_type = run_params['run_type'] # can be either 'static' or 'dynamic'
exa_learner.run(run_type)
```
* Write your own script or modify the above as needed
* Run the following command:
```
mpiexec -np <num_parent_processes> python driver/driver_example.py --<run_params>=<param_value>
```
* The ```get_config()``` method is available in the base classes ```ExaRL/exarl/agent_base.py``` and ```ExaRL/exarl/env_base.py``` to obtain the parameters from CANDLE.

### Using parameters set in CANDLE configuration/get parameters from terminal
* Declare the parameters in the constructor of your agent/environment class
* Initialize the parameters to have proper datatypes
For example: 
```
self.search_method = '' # string type
self.gamma = 0.0 # float type
```
* The parameters can be fetched from CANDLE as: ```config = super().get_config()```
* Individual parameters are accessed using the corresponding key
```
self.search_method =  (agent_data['search_method'])
self.gamma =  (agent_data['gamma'])

```

## Creating custom environments
* ExaRL uses OpenAI gym environments
* Environments inherit from gym.Env and exarl.ExaEnv
```
Example:-
    class envName(gym.Env, exarl.ExaEnv):
        ...
```
* Environments must include the following variables and functions:
```
# Use 'dynamic' for dynamic MPI process spawning, else 'static' 
self.run_type = <`static` or 'dynamic'>
step()      # returns new state after an action
reset()     # reset the environment to initial state; marks end of an episode
<<<<<<< HEAD
set_env()   # set environment hyperparameters
=======
set_env()    # set environment hyper-paramters
>>>>>>> 32af3955
```
* Register the environment in ```ExaRl/envs/__init__.py```
    
```
from gym.envs.registration import register

register(
    id='fooEnv-v0',
    entry_point='envs.env_vault:FooEnv',
)
```
* The id variable will be passed to exarl.make() to call the environment

* The file ```ExaRL/env/env_vault/__init__.py``` should include
```
from envs.env_vault.foo_env import FooEnv
```
where ExaRL/envs/env_vault/foo_env.py is the file containing your envirnoment

### Using environment written in a lower level language
* The following example illustrates using the C function of computing the value of PI in EXARL \
computePI.h:
```
#define MPICH_SKIP_MPICXX 1
#define OMPI_SKIP_MPICXX 1
#include <mpi.h>
#include <stdio.h>

#ifdef __cplusplus
extern "C" {
#endif
  extern void compute_pi(int, MPI_Comm);
#ifdef __cplusplus
}
#endif
```

computePI.c:
```
#include <stdio.h>
#include <mpi.h>

double compute_pi(int N, MPI_Comm new_comm)
{
  int rank, size;
  MPI_Comm_rank(new_comm, &rank);
  MPI_Comm_size(new_comm, &size);

  double h, s, x;
  h = 1.0 / (double) N;
  s = 0.0;
  for(int i=rank; i<N; i+=size)
  {
    x = h * ((double)i + 0.5);
    s += 4.0 / (1.0 + x*x);
  }
  return (s * h);
}
```
* Compile the C/C++ code and create a shared object (*.so file)
* Create a python wrapper (Ctypes wrapper is shown) \
\
computePI.py:
```
from mpi4py import MPI
import ctypes
import os

_libdir = os.path.dirname(__file__)

if MPI._sizeof(MPI.Comm) == ctypes.sizeof(ctypes.c_int):
    MPI_Comm = ctypes.c_int
else:
    MPI_Comm = ctypes.c_void_p
_lib = ctypes.CDLL(os.path.join(_libdir, "libcomputePI.so"))
_lib.compute_pi.restype = ctypes.c_double
_lib.compute_pi.argtypes = [ctypes.c_int, MPI_Comm]

def compute_pi(N, comm):
    comm_ptr = MPI._addressof(comm)
    comm_val = MPI_Comm.from_address(comm_ptr)
    myPI = _lib.compute_pi(ctypes.c_int(N), comm_val)
    return myPI
```
* In your environment code, just import the function and use it regularly \
test_computePI.py:
```
from mpi4py import MPI
import numpy as np
import pdb
import computePI as cp

def main():
    comm = MPI.COMM_WORLD
    myrank = comm.Get_rank()
    nprocs = comm.Get_size()

    if myrank == 0:
        N = 100
    else:
        N = None

    N = comm.bcast(N, root=0)
    num = 4
    color = int(myrank/num)
    newcomm = comm.Split(color, myrank)

    mypi = cp.compute_pi(N, newcomm)
    pi = newcomm.reduce(mypi, op=MPI.SUM, root=0)

    newrank = newcomm.rank
    if newrank==0:
        print(pi)

if __name__ == '__main__':
    main()

```

## Creating custom agents
* EXARL extends OpenAI gym's environment registration to agents
* Agents inherit from exarl.ExaAgent
```
Example:-
    class agentName(exarl.ExaAgent):
        ...
```
* Agents must include the following functions:
```
get_weights()   # get target model weights
set_weights()   # set target model weights
train()         # train the agent
update()        # update target model
action()        # Next action based on current state
load()          # load weights from memory
save()          # save weights to memory
monitor()       # monitor progress of learning
<<<<<<< HEAD
set_agent()     # set agent hyperparameters
=======
set_agent()     # set agent hyper-parameters
>>>>>>> 32af3955
```
* Register the agent in ```ExaRL/agents/__init__.py```
    
```
from .registration import register, make

register(
    id='fooAgent-v0',
    entry_point='agents.agent_vault:FooAgent',
)
```
* The id variable will be passed to exarl.make() to call the agent

* The file ```ExaRL/agents/agent_vault/__init__.py``` should include
```
from agents.agent_vault.foo_agent import FooAgent
```
where ExaRL/agents/agent_vault/foo_agent.py is the file containing your agent

## Base classes
* Base classes are provided for agents, environments, and learner in the directory ```ExaRL/exarl/```
* Users can inherit from the correspoding agent and environment base classes

## Contacts
If you have any questions or concerns regarding EXARL, please contact Vinay Ramakrishnaiah (vinayr@lanl.gov) and/or Malachi Schram (Malachi.Schram@pnnl.gov).
<|MERGE_RESOLUTION|>--- conflicted
+++ resolved
@@ -141,11 +141,7 @@
 self.run_type = <`static` or 'dynamic'>
 step()      # returns new state after an action
 reset()     # reset the environment to initial state; marks end of an episode
-<<<<<<< HEAD
 set_env()   # set environment hyperparameters
-=======
-set_env()    # set environment hyper-paramters
->>>>>>> 32af3955
 ```
 * Register the environment in ```ExaRl/envs/__init__.py```
     
@@ -283,11 +279,7 @@
 load()          # load weights from memory
 save()          # save weights to memory
 monitor()       # monitor progress of learning
-<<<<<<< HEAD
 set_agent()     # set agent hyperparameters
-=======
-set_agent()     # set agent hyper-parameters
->>>>>>> 32af3955
 ```
 * Register the agent in ```ExaRL/agents/__init__.py```
     
