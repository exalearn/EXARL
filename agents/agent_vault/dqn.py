import mpi4py.rc; mpi4py.rc.threads = False
from mpi4py import MPI
import random,sys,os, time
import numpy as np
from datetime import datetime
from collections import deque
from tensorflow.python.client import device_lib
from keras import backend as K
import csv,json,math
import exarl as erl
import pickle
import exarl.mpi_settings as mpi_settings
import sys
import tensorflow as tf
tf_version = int((tf.__version__)[0])
from tensorflow.compat.v1.keras.backend import set_session

import logging
logging.basicConfig(format='%(asctime)s - %(levelname)s - %(message)s')
logger = logging.getLogger('RL-Logger')
logger.setLevel(logging.INFO)

# The Deep Q-Network (DQN)
class DQN(erl.ExaAgent):
    def __init__(self, env):
        #
        self.is_learner = False
        self.model = None
        self.target_model = None
        self.target_weights = None

        self.env = env
        self.agent_comm = mpi_settings.agent_comm

        # MPI
        self.rank = self.agent_comm.rank
        self.size = self.agent_comm.size

        self._get_device()
        #self.device = '/CPU:0'
        logger.info('Using device: {}'.format(self.device))
        #tf.config.experimental.set_memory_growth(self.device, True)

        # Default settings
        num_cores = os.cpu_count()
        num_CPU = os.cpu_count()
        num_GPU = 0

        # Setup GPU cfg
        if tf_version < 2:
            gpu_names = [x.name for x in device_lib.list_local_devices() if x.device_type == 'GPU']
            if self.rank==0 and len(gpu_names)>0:
                    num_cores = 1
                    num_CPU = 1
                    num_GPU = len(gpu_names)
            config = tf.ConfigProto(intra_op_parallelism_threads=num_cores,
                        inter_op_parallelism_threads=num_cores,
                        allow_soft_placement=True,
                        device_count = {'CPU' : num_CPU,
                                        'GPU' : num_GPU})
            config.gpu_options.allow_growth = True
            sess = tf.Session(config=config)
            set_session(sess)
        elif tf_version >= 2:

            config = tf.compat.v1.ConfigProto()
            config.gpu_options.allow_growth = True
            sess = tf.compat.v1.Session(config=config)
            tf.compat.v1.keras.backend.set_session(sess)

        # Optimization using XLA (1.1x speedup)
        tf.config.optimizer.set_jit(True)

        # Optimization using mixed precision (1.5x speedup)
        # Layers use float16 computations and float32 variables
        from tensorflow.keras.mixed_precision import experimental as mixed_precision
        policy = mixed_precision.Policy('mixed_float16')
        mixed_precision.set_policy(policy)

        # Declare hyper-parameters, initialized for determining datatype
        super().__init__()
        self.results_dir = ''
        self.search_method = ''
        self.gamma = 0.0
        self.epsilon = 0.0
        self.epsilon_min = 0.0
        self.epsilon_decay = 0.0
        self.learning_rate = 0.0
        self.batch_size = 0
        self.tau = 0.0
        self.model_type = ''

        # for mlp
        self.dense = [0, 0]

        # for lstm
        self.lstm_layers = [0, 0]
        self.gauss_noise = [0.0, 0.0]
        self.regularizer = [0.0, 0.0]

        # for both
        self.activation = 'relu'
        self.out_activation = 'relu'
        self.optimizer = 'adam'
        self.loss = 'mse'
        self.clipnorm = 1.0
        self.clipvalue = 0.5

        # TODO: make configurable
        self.memory = deque(maxlen=1000)

    def _get_device(self):
        #cpus = tf.config.experimental.list_physical_devices('CPU')
        gpus = tf.config.experimental.list_physical_devices('GPU')
        ngpus = len(gpus)
        logging.info('Number of available GPUs: {}'.format(ngpus))
        if ngpus > 0:
            gpu_id = self.rank % ngpus
            self.device = '/GPU:{}'.format(gpu_id)
            #tf.config.experimental.set_memory_growth(gpus[gpu_id], True)
        else:
            self.device = '/CPU:0'

    def set_agent(self):
        # Get hyper-parameters
        agent_data = super().get_config()

        # dqn intrinsic variables
        self.results_dir = agent_data['output_dir']
        self.gamma = agent_data['gamma']
        self.epsilon = agent_data['epsilon']
        self.epsilon_min = agent_data['epsilon_min']
        self.epsilon_decay = agent_data['epsilon_decay']
        self.learning_rate = agent_data['learning_rate']
        self.batch_size = agent_data['batch_size']
        self.tau = agent_data['tau']
        self.model_type = agent_data['model_type']

        # for mlp
        self.dense = agent_data['dense']

        # for lstm
<<<<<<< HEAD
        # TODO: FOR JAMAL
        self.lstm_layers=agent_data['lstm_layers']
=======
        self.lstm_layers = agent_data['lstm_layers']
>>>>>>> aaf8217c
        self.gauss_noise = agent_data['gauss_noise']
        self.regularizer = agent_data['regularizer']

        # for both
        self.activation = agent_data['activation']
        self.out_activation = agent_data['out_activation']
        self.optimizer = agent_data['optimizer']
        self.clipnorm = agent_data['clipnorm']
        self.clipvalue = agent_data['clipvalue']

        # Build network model
        with tf.device(self.device):
            if self.is_learner:
                self.model = self._build_model()
        #with tf.device('/CPU:0'):
            self.target_model = self._build_model()
            self.target_weights = self.target_model.get_weights()

    def _build_model(self):
        if self.model_type == 'MLP':
            from agents.agent_vault._build_mlp import build_model
            return build_model(self)
        elif self.model_type == 'LSTM':
            from agents.agent_vault._build_lstm import build_model
            return build_model(self)
        else:
            sys.exit("Oops! That was not a valid model type. Try again...")

    def set_learner(self):
        logger.debug('Agent[{}] - Creating active model for the learner'.format(self.rank))
        self.is_learner = True
        self.model = self._build_model()

    def remember(self, state, action, reward, next_state, done):
        self.memory.append((state, action, reward, next_state, done))

    def action(self, state):
        random.seed(datetime.now())
        random_data = os.urandom(4)
        np.random.seed(int.from_bytes(random_data, byteorder="big"))
        rdm = np.random.rand()
        if rdm <= self.epsilon:
            action = random.randrange(self.env.action_space.n)
            return action, 0
        else:
            np_state = np.array(state).reshape(1,1,len(state))
            with tf.device(self.device):
                act_values = self.target_model.predict(np_state)
            action = np.argmax(act_values[0])
            return action, 1

    def play(self, state):
        with tf.device(self.device):
            act_values = self.target_model.predict(state)
        return np.argmax(act_values[0])

    def calc_target_f(self, exp):
        state, action, reward, next_state, done = exp
        np_state = np.array(state).reshape(1, 1, len(state))
        np_next_state = np.array(next_state).reshape(1, 1, len(next_state))
        expectedQ = 0
        if not done:
<<<<<<< HEAD
                # BELLMAN EQN
=======
            with tf.device(self.device):
>>>>>>> aaf8217c
                expectedQ = self.gamma * np.amax(self.target_model.predict(np_next_state)[0])
        target = reward + expectedQ
        with tf.device(self.device):
            target_f = self.target_model.predict(np_state)
        target_f[0][action] = target
        return target_f[0]

    def generate_data(self):
        # Worker method to create samples for training
        # TODO: This method is the most expensive and takes 90% of the agent compute time
        # TODO: Reduce computational time
        batch_states = []
        batch_target = []
        # Return empty batch
        if len(self.memory)<self.batch_size:
            yield batch_states, batch_target
        start_time_episode = time.time()
        minibatch = random.sample(self.memory, self.batch_size)
        logger.debug('Agent - Minibatch time: %s ' % (str(time.time() - start_time_episode)))
        batch_target = list(map(self.calc_target_f, minibatch))
        batch_states = [np.array(exp[0]).reshape(1,1,len(exp[0]))[0] for exp in minibatch]
        batch_states = np.reshape(batch_states, [len(minibatch), 1, len(minibatch[0][0])])
        batch_target = np.reshape(batch_target, [len(minibatch), self.env.action_space.n])
        yield batch_states, batch_target

    def train(self, batch):
        self.epsilon_adj()
        if self.is_learner:
            # if len(self.memory) > (self.batch_size) and len(batch_states)>=(self.batch_size):
            if len(batch[0])>=(self.batch_size):
                # batch_states, batch_target = batch
                start_time_episode = time.time()
                with tf.device(self.device):
                    history = self.model.fit(batch[0], batch[1], epochs=1, verbose=0)
                logger.info('Agent[%s]- Training: %s ' % (str(self.rank), str(time.time() - start_time_episode)))
                start_time_episode = time.time()
                logger.info('Agent[%s] - Target update time: %s ' % (str(self.rank), str(time.time() - start_time_episode)))
        else:
            logger.warning('Training will not be done because this instance is not set to learn.')

    def get_weights(self):
        logger.debug('Agent[%s] - get target weight.' % str(self.rank))
        return self.target_model.get_weights()

    def set_weights(self, weights):
        logger.info('Agent[%s] - set target weight.' % str(self.rank))
        logger.debug('Agent[%s] - set target weight: %s' % (str(self.rank),weights))
        with tf.device(self.device):
            self.target_model.set_weights(weights)

    def target_train(self):
        if self.is_learner:
            logger.info('Agent[%s] - update target weights.' % str(self.rank))
            with tf.device(self.device):
                model_weights = self.model.get_weights()
                target_weights = self.target_model.get_weights()
            for i in range(len(target_weights)):
                target_weights[i] = self.tau*model_weights[i] + (1-self.tau)*target_weights[i]
            self.set_weights(target_weights)
        else:
            logger.warning('Weights will not be updated because this instance is not set to learn.')

    def epsilon_adj(self):
        if self.epsilon > self.epsilon_min:
            self.epsilon *= self.epsilon_decay

    def load(self, filename):
        layers = self.target_model.layers
        with open(filename, 'rb') as f:
            pickle_list = pickle.load(f)

        for layerId in range(len(layers)):
            assert(layers[layerId].name == pickle_list[layerId][0])
            layers[layerId].set_weights(pickle_list[layerId][1])

    def save(self, filename):
        layers = self.target_model.layers
        pickle_list = []
        for layerId in range(len(layers)):
            weigths = layers[layerId].get_weights()
            pickle_list.append([layers[layerId].name, weigths])

        with open(filename, 'wb') as f:
            pickle.dump(pickle_list, f, -1)

    def update(self):
        logger.info("Implement update method in dqn.py")

    def monitor(self):
        logger.info("Implement monitor method in dqn.py")

    def benchmark(dataset, num_epochs=1):
        start_time = time.perf_counter()
        for epoch_num in range(num_epochs):
            for sample in dataset:
                # Performing a training step
                time.sleep(0.01)
                print(sample)
        tf.print("Execution time:", time.perf_counter() - start_time)<|MERGE_RESOLUTION|>--- conflicted
+++ resolved
@@ -140,12 +140,8 @@
         self.dense = agent_data['dense']
 
         # for lstm
-<<<<<<< HEAD
         # TODO: FOR JAMAL
-        self.lstm_layers=agent_data['lstm_layers']
-=======
         self.lstm_layers = agent_data['lstm_layers']
->>>>>>> aaf8217c
         self.gauss_noise = agent_data['gauss_noise']
         self.regularizer = agent_data['regularizer']
 
@@ -208,11 +204,8 @@
         np_next_state = np.array(next_state).reshape(1, 1, len(next_state))
         expectedQ = 0
         if not done:
-<<<<<<< HEAD
                 # BELLMAN EQN
-=======
             with tf.device(self.device):
->>>>>>> aaf8217c
                 expectedQ = self.gamma * np.amax(self.target_model.predict(np_next_state)[0])
         target = reward + expectedQ
         with tf.device(self.device):
