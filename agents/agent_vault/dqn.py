--- conflicted
+++ resolved
@@ -239,10 +239,6 @@
             yield batch_states, batch_target
         start_time = time.time()
         minibatch = random.sample(self.memory, self.batch_size)
-<<<<<<< HEAD
-        # logger.debug('Agent - Minibatch time: %s ' % (str(time.time() - start_time_episode)))
-=======
->>>>>>> 6830ea1b
         batch_target = list(map(self.calc_target_f, minibatch))
         batch_states = [np.array(exp[0]).reshape(1,1,len(exp[0]))[0] for exp in minibatch]
         batch_states = np.reshape(batch_states, [len(minibatch), 1, len(minibatch[0][0])])
