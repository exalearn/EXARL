--- conflicted
+++ resolved
@@ -27,12 +27,8 @@
 
 #The Deep Q-Network (DQN)
 class DQN(erl.ExaAgent):
-<<<<<<< HEAD
-    
-    def __init__(self, env, agent_comm):
-=======
+
     def __init__(self, env):
->>>>>>> 954b5f58
 
         #import pdb
         #pdb.set_trace()
@@ -64,39 +60,10 @@
             sess = tf.Session(config=config)
             set_session(sess)
         elif tf_version >= 2:
-<<<<<<< HEAD
-            #config = tf.compat.v1.ConfigProto()
-            #config.gpu_options.allow_growth = True
-            #sess = tf.compat.v1.Session(config=config)
-            #tf.compat.v1.keras.backend.set_session(sess)
-            
-            gpus = tf.config.experimental.list_physical_devices('GPU')
-            if gpus:
-                # Currently, memory growth needs to be the same across GPUs
-                try:
-                    for gpu in gpus:
-                        tf.config.experimental.set_memory_growth(gpu, True)
-                    '''
-                    # Restrict TensorFlow to only allocate MEM_LIMIT amount of memory
-                    MEM_LIMIT = 16000 / self.size
-                    for devIdx in np.arange(len(gpus)):
-                        tf.config.experimental.set_virtual_device_configuration(
-                            gpus[devIdx],
-                            [tf.config.experimental.VirtualDeviceConfiguration(memory_limit=MEM_LIMIT)])
-                    '''
-                    logical_gpus = tf.config.experimental.list_logical_devices('GPU')
-                    print(len(gpus), "Physical GPUs,", len(logical_gpus), "Logical GPUs")
-                except RuntimeError as e:
-                    # Memory growth / Virtual devices must be set before GPUs have been initialized
-                    print(e)
-
-=======
-
             config = tf.compat.v1.ConfigProto()
             config.gpu_options.allow_growth = True
             sess = tf.compat.v1.Session(config=config)
             tf.compat.v1.keras.backend.set_session(sess)
->>>>>>> 954b5f58
 
         ## Declare hyper-parameters, initialized for determining datatype
         super().__init__()
