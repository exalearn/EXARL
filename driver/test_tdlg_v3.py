# -*- coding: utf-8 -*-
import mpi4py.rc; mpi4py.rc.threads = False
from mpi4py import MPI
import random, math
import gym
import time
import numpy as np

from exarl.env_base import ExaEnv
##
import logging
logging.basicConfig(format='%(asctime)s - %(levelname)s - %(message)s')
logger = logging.getLogger('RL-Logger')
logger.setLevel(logging.INFO)

#import exarl as erl

import csv
import sys

import time
import gym
import envs
import agents

import exarl.mpi_settings as mpi_settings
from agents.agent_vault.dqn import DQN

if __name__ == "__main__":

    import time
    start = time.time()
    
    #########
    ## MPI ##
    #########
    comm = MPI.COMM_WORLD
    rank = comm.rank
    size = comm.size
    mpi_settings.init(1)
    ###########
    ## Train ##
    ###########
    EPISODES = 1
    NSTEPS   = 10

    #######################
    ## Setup environment ##
    #######################
<<<<<<< HEAD
    env = ExaEnv(gym.make('envs:ExaLearnBlockCoPolymerTDLG-v3'))#, env_comm=comm)
=======
    env = gym.make('envs:ExaLearnBlockCoPolymerTDLG-v3')#, env_comm=comm)
>>>>>>> 0f1b8495
    agent = agents.make('DQN-v0', env=env)#, agent_comm=comm)
    logger.info('Using environment: %s' % env)
    print('Observation_space: %s' % env.observation_space.shape)
    logger.info('Action_size: %s' % env.action_space)
    current_state = env.reset()
    total_reward=0
    nsteps=0
    estart = time.time()
    for i in range(NSTEPS):
        nsteps+=1
        action = np.array(1)
        next_state, reward, done, _ = env.step(action)
        total_reward+=reward
        print('Step #{} action/reward/total_reward/done: {}/{}/{}/{}'.format(i,action,reward,total_reward,done))
        if done:
            break
    end = time.time()
    ave_step_time=((end - estart))/nsteps
    print('Average time per step: {}'.format(ave_step_time))

    total_reward = round(total_reward,6)
    target_reward = round(-0.29159110028893626,6)
    result_diff  = abs(total_reward-target_reward)
    print('Results difference: {}'.format(result_diff))
    if  result_diff<0.0001:
        sys.exit('Test Passed => total reward: {}'.format(total_reward))
    else:
        sys.exit('Test Failed => total reward: {}'.format(total_reward))<|MERGE_RESOLUTION|>--- conflicted
+++ resolved
@@ -47,11 +47,8 @@
     #######################
     ## Setup environment ##
     #######################
-<<<<<<< HEAD
+
     env = ExaEnv(gym.make('envs:ExaLearnBlockCoPolymerTDLG-v3'))#, env_comm=comm)
-=======
-    env = gym.make('envs:ExaLearnBlockCoPolymerTDLG-v3')#, env_comm=comm)
->>>>>>> 0f1b8495
     agent = agents.make('DQN-v0', env=env)#, agent_comm=comm)
     logger.info('Using environment: %s' % env)
     print('Observation_space: %s' % env.observation_space.shape)
