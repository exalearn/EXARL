<<<<<<< HEAD
import introbind as ib
import exarl as erl
import utils.analyze_reward as ar
import time
from utils.candleDriver import initialize_parameters
=======
import mpi4py
mpi4py.rc.threads = False
mpi4py.rc.recv_mprobe = False
from mpi4py import MPI
import utils.analyze_reward as ar
import time
import exarl as erl

# MPI communicator
comm = MPI.COMM_WORLD
rank = comm.Get_rank()
size = comm.Get_size()
>>>>>>> 53e6979b

# Create learner object and run
<<<<<<< HEAD
exa_learner = erl.ExaLearner(run_params)

# MPI communicator
comm = erl.ExaComm.global_comm
rank = comm.rank
size = comm.size
=======
exa_learner = erl.ExaLearner(comm)
>>>>>>> 53e6979b

# Run the learner, measure time
ib.start()
start = time.time()
exa_learner.run()
elapse = time.time() - start
ib.stop()

# Compute and print average time
max_elapse = comm.reduce(elapse, max, 0)
elapse = comm.reduce(elapse, sum, 0)

if rank == 0:
    print("Average elapsed time = ", elapse / size)
    print("Maximum elapsed time = ", max_elapse)
    # Save rewards vs. episodes plot
    ar.save_reward_plot()<|MERGE_RESOLUTION|>--- conflicted
+++ resolved
@@ -1,35 +1,18 @@
-<<<<<<< HEAD
-import introbind as ib
 import exarl as erl
 import utils.analyze_reward as ar
 import time
 from utils.candleDriver import initialize_parameters
-=======
-import mpi4py
-mpi4py.rc.threads = False
-mpi4py.rc.recv_mprobe = False
-from mpi4py import MPI
-import utils.analyze_reward as ar
-import time
-import exarl as erl
+from utils.introspect import ib
 
-# MPI communicator
-comm = MPI.COMM_WORLD
-rank = comm.Get_rank()
-size = comm.Get_size()
->>>>>>> 53e6979b
 
 # Create learner object and run
-<<<<<<< HEAD
-exa_learner = erl.ExaLearner(run_params)
+exa_learner = erl.ExaLearner()
 
 # MPI communicator
 comm = erl.ExaComm.global_comm
 rank = comm.rank
 size = comm.size
-=======
-exa_learner = erl.ExaLearner(comm)
->>>>>>> 53e6979b
+
 
 # Run the learner, measure time
 ib.start()
