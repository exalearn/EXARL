--- conflicted
+++ resolved
@@ -1,20 +1,10 @@
-<<<<<<< HEAD
 import mpi4py
-=======
-import mpi4py.rc
->>>>>>> 53410b89
 mpi4py.rc.threads = False
 mpi4py.rc.recv_mprobe = False
 from mpi4py import MPI
 import utils.analyze_reward as ar
 import time
 import exarl as erl
-<<<<<<< HEAD
-#import mpi4py.rc
-#mpi4py.rc.threads = False
-#mpi4py.rc.recv_mprobe = False
-=======
->>>>>>> 53410b89
 
 # MPI communicator
 comm = MPI.COMM_WORLD
